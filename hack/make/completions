#!/bin/sh
set -e
rm -rf completions
<<<<<<< HEAD
mkdir -p completions/{ipsw,ipswd}
for sh in bash zsh fish; do
	go run ./cmd/ipsw/main.go completion "$sh" >"completions/ipsw/_$sh"
done
for sh in bash zsh fish; do
	go run ./cmd/ipswd/main.go completion "$sh" >"completions/ipswd/_$sh"
=======
mkdir completions
for sh in bash zsh fish powershell; do
	go run ./cmd/ipsw/main.go completion "$sh" >"completions/_$sh"
>>>>>>> ed36230a
done<|MERGE_RESOLUTION|>--- conflicted
+++ resolved
@@ -1,16 +1,10 @@
 #!/bin/sh
 set -e
 rm -rf completions
-<<<<<<< HEAD
 mkdir -p completions/{ipsw,ipswd}
-for sh in bash zsh fish; do
+for sh in bash zsh fish powershell; do
 	go run ./cmd/ipsw/main.go completion "$sh" >"completions/ipsw/_$sh"
 done
-for sh in bash zsh fish; do
+for sh in bash zsh fish powershell; do
 	go run ./cmd/ipswd/main.go completion "$sh" >"completions/ipswd/_$sh"
-=======
-mkdir completions
-for sh in bash zsh fish powershell; do
-	go run ./cmd/ipsw/main.go completion "$sh" >"completions/_$sh"
->>>>>>> ed36230a
 done