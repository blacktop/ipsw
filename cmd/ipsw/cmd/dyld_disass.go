--- conflicted
+++ resolved
@@ -22,13 +22,7 @@
 package cmd
 
 import (
-<<<<<<< HEAD
-	"bytes"
-	"compress/gzip"
-	"encoding/gob"
-=======
 	"encoding/json"
->>>>>>> 136efef3
 	"fmt"
 	"io/ioutil"
 	"os"
@@ -48,12 +42,6 @@
 	// dyldDisassCmd.Flags().Uint64("slide", 0, "dyld_shared_cache slide to remove from --vaddr")
 	dyldDisassCmd.Flags().StringP("symbol", "s", "", "Function to disassemble")
 	dyldDisassCmd.Flags().Uint64P("vaddr", "a", 0, "Virtual address to start disassembling")
-<<<<<<< HEAD
-	dyldDisassCmd.Flags().Uint64P("count", "c", 0, "Number of instructions to disassemble")
-	dyldDisassCmd.Flags().BoolVarP(&demangleFlag, "demangle", "d", false, "Demangle symbol names")
-	// dyldDisassCmd.Flags().StringP("sym-file", "s", "", "Companion symbol map file")
-=======
->>>>>>> 136efef3
 	dyldDisassCmd.Flags().StringP("image", "i", "", "dylib image to search")
 	dyldDisassCmd.Flags().Uint64P("count", "c", 0, "Number of instructions to disassemble")
 	dyldDisassCmd.Flags().BoolP("demangle", "d", false, "Demangle symbol names")
@@ -94,13 +82,6 @@
 			log.SetLevel(log.DebugLevel)
 		}
 
-<<<<<<< HEAD
-		imageName, _ := cmd.Flags().GetString("image")
-		instructions, _ := cmd.Flags().GetUint64("count")
-		startVMAddr, _ := cmd.Flags().GetUint64("vaddr")
-		symbolName, _ := cmd.Flags().GetString("symbol")
-		// doDemangle, _ := cmd.Flags().GetBool("demangle")
-=======
 		// flags
 		symbolName := viper.GetString("dyld.disass.symbol")
 		startAddr := viper.GetUint64("dyld.disass.vaddr")
@@ -111,7 +92,6 @@
 		asJSON := viper.GetBool("dyld.disass.json")
 		quiet := viper.GetBool("dyld.disass.quiet")
 		forceColor := viper.GetBool("dyld.disass.color")
->>>>>>> 136efef3
 
 		funcFile := viper.GetString("dyld.disass.input")
 		cacheFile := viper.GetString("dyld.disass.cache")
@@ -161,74 +141,9 @@
 			return nil
 		}
 
-<<<<<<< HEAD
-		if len(symbolName) > 0 {
-			if len(imageName) == 0 {
-				// Load all symbols
-				if _, err := os.Stat(dscPath + ".a2s"); os.IsNotExist(err) {
-					log.Info("Generating dyld_shared_cache companion symbol map file...")
-
-					utils.Indent(log.Warn, 2)("parsing public symbols...")
-					err = f.GetAllExportedSymbols(false)
-					if err != nil {
-						return err
-					}
-					utils.Indent(log.Warn, 2)("parsing private symbols...")
-					err = f.ParseLocalSyms()
-					if err != nil {
-						utils.Indent(log.Warn, 2)(err.Error())
-						utils.Indent(log.Warn, 2)("parsing patch exports...")
-						for _, img := range f.Images {
-							for _, patch := range img.PatchableExports {
-								addr, err := f.GetVMAddress(uint64(patch.OffsetOfImpl))
-								if err != nil {
-									return err
-								}
-								f.AddressToSymbol[addr] = patch.Name
-							}
-						}
-					}
-
-					// save lookup map to disk to speed up subsequent requests
-					err = f.SaveAddrToSymMap(dscPath + ".a2s")
-					if err != nil {
-						return err
-					}
-
-				} else {
-					log.Info("Found dyld_shared_cache companion symbol map file...")
-					a2sFile, err := os.Open(dscPath + ".a2s")
-					if err != nil {
-						return fmt.Errorf("failed to open companion file %s; %v", dscPath+".a2s", err)
-					}
-
-					gzr, err := gzip.NewReader(a2sFile)
-					if err != nil {
-						return fmt.Errorf("failed to create gzip reader: %v", err)
-					}
-
-					// Decoding the serialized data
-					err = gob.NewDecoder(gzr).Decode(&f.AddressToSymbol)
-					if err != nil {
-						return fmt.Errorf("failed to decode addr2sym map; %v", err)
-					}
-					gzr.Close()
-					a2sFile.Close()
-				}
-			} else {
-				utils.Indent(log.Warn, 2)("parsing public symbols...")
-				if err := f.GetAllExportedSymbolsForImage(image, false); err != nil {
-					log.Error("failed to parse exported symbols")
-				}
-				utils.Indent(log.Warn, 2)("parsing private symbols...")
-				if err := f.GetLocalSymbolsForImage(image); err != nil {
-					log.Error("failed to parse local symbols")
-				}
-=======
 		if !quiet || len(symbolName) > 0 {
 			if len(cacheFile) == 0 {
 				cacheFile = dscPath + ".a2s"
->>>>>>> 136efef3
 			}
 			if err := f.OpenOrCreateA2SCache(cacheFile); err != nil {
 				return err
@@ -256,35 +171,6 @@
 					return err
 				}
 			}
-<<<<<<< HEAD
-		}
-
-		if data == nil {
-			log.Fatal("failed to disassemble")
-		}
-
-		/*
-		 * Load symbols from the target sym/addr's image
-		 */
-		// if f.LocalSymbolsOffset == 0 {
-		// 	utils.Indent(log.Warn, 2)("parsing symbol table...")
-		// 	for _, sym := range m.Symtab.Syms {
-		// 		if sym.Value != 0 {
-		// 			f.AddressToSymbol[sym.Value] = sym.Name
-		// 		}
-		// 	}
-		// }
-		if len(symbolName) == 0 {
-			utils.Indent(log.Warn, 2)("parsing public symbols...")
-			if err := f.GetAllExportedSymbolsForImage(image, false); err != nil {
-				log.Error("failed to parse exported symbols")
-			}
-			utils.Indent(log.Warn, 2)("parsing private symbols...")
-			if err := f.GetLocalSymbolsForImage(image); err != nil {
-				log.Error("failed to parse local symbols")
-			}
-		}
-=======
 			log.Infof("Found symbol in %s", filepath.Base(image.Name))
 		} else {
 			if len(imageName) > 0 { // ALL funcs in an image
@@ -293,7 +179,6 @@
 					return err
 				}
 				defer m.Close()
->>>>>>> 136efef3
 
 				for idx, fn := range m.GetFunctions() {
 					data, err := m.GetFunctionData(fn)
