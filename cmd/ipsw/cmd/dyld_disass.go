--- conflicted
+++ resolved
@@ -83,19 +83,6 @@
 			log.SetLevel(log.DebugLevel)
 		}
 
-<<<<<<< HEAD
-		imageName, _ := cmd.Flags().GetString("image")
-		instructions, _ := cmd.Flags().GetUint64("count")
-		startAddr, _ := cmd.Flags().GetUint64("vaddr")
-		symbolName, _ := cmd.Flags().GetString("symbol")
-		cacheFile, _ := cmd.Flags().GetString("cache")
-		// slide, _ := cmd.Flags().GetUint64("slide")
-		asJSON, _ := cmd.Flags().GetBool("json")
-		demangleFlag, _ := cmd.Flags().GetBool("demangle")
-		quiet, _ := cmd.Flags().GetBool("quiet")
-		forceColor, _ := cmd.Flags().GetBool("color")
-		funcFile, _ := cmd.Flags().GetString("input")
-=======
 		// flags
 		symbolName := viper.GetString("dyld.disass.symbol")
 		startAddr := viper.GetUint64("dyld.disass.vaddr")
@@ -109,11 +96,6 @@
 
 		funcFile := viper.GetString("dyld.disass.input")
 		cacheFile := viper.GetString("dyld.disass.cache")
-
-		if forceColor {
-			color.NoColor = false
-		}
->>>>>>> a48b1bde
 
 		if forceColor {
 			color.NoColor = false
