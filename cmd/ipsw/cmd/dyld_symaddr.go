/*
Copyright © 2021 blacktop

Permission is hereby granted, free of charge, to any person obtaining a copy
of this software and associated documentation files (the "Software"), to deal
in the Software without restriction, including without limitation the rights
to use, copy, modify, merge, publish, distribute, sublicense, and/or sell
copies of the Software, and to permit persons to whom the Software is
furnished to do so, subject to the following conditions:

The above copyright notice and this permission notice shall be included in
all copies or substantial portions of the Software.

THE SOFTWARE IS PROVIDED "AS IS", WITHOUT WARRANTY OF ANY KIND, EXPRESS OR
IMPLIED, INCLUDING BUT NOT LIMITED TO THE WARRANTIES OF MERCHANTABILITY,
FITNESS FOR A PARTICULAR PURPOSE AND NONINFRINGEMENT. IN NO EVENT SHALL THE
AUTHORS OR COPYRIGHT HOLDERS BE LIABLE FOR ANY CLAIM, DAMAGES OR OTHER
LIABILITY, WHETHER IN AN ACTION OF CONTRACT, TORT OR OTHERWISE, ARISING FROM,
OUT OF OR IN CONNECTION WITH THE SOFTWARE OR THE USE OR OTHER DEALINGS IN
THE SOFTWARE.
*/
package cmd

import (
	"encoding/json"
	"fmt"
	"io/ioutil"
	"os"
	"path/filepath"
	"regexp"

	"github.com/apex/log"
	"github.com/blacktop/ipsw/internal/utils"
	"github.com/blacktop/ipsw/pkg/dyld"
	"github.com/fatih/color"
	"github.com/pkg/errors"
	"github.com/spf13/cobra"
)

func init() {
	dyldCmd.AddCommand(symaddrCmd)

	symaddrCmd.Flags().BoolP("all", "a", false, "Find all symbol matches")
	symaddrCmd.Flags().BoolP("binds", "b", false, "Also search LC_DYLD_INFO binds")
	symaddrCmd.Flags().StringP("image", "i", "", "dylib image to search")
	symaddrCmd.Flags().String("in", "", "Path to JSON file containing list of symbols to lookup")
	symaddrCmd.Flags().String("out", "", "Path to output JSON file")
	symaddrCmd.Flags().Bool("color", false, "Colorize output")
	// symaddrCmd.Flags().StringP("cache", "c", "", "path to addr to sym cache file")
	symaddrCmd.MarkZshCompPositionalArgumentFile(1, "dyld_shared_cache*")
}

// symaddrCmd represents the symaddr command
var symaddrCmd = &cobra.Command{
	Use:           "symaddr <dyld_shared_cache>",
	Short:         "Lookup or dump symbol(s)",
	SilenceUsage:  false,
	SilenceErrors: true,
	Args:          cobra.MinimumNArgs(1),
	RunE: func(cmd *cobra.Command, args []string) error {

		if Verbose {
			log.SetLevel(log.DebugLevel)
		}

		imageName, _ := cmd.Flags().GetString("image")
		symbolFile, _ := cmd.Flags().GetString("in")
		jsonFile, _ := cmd.Flags().GetString("out")
		allMatches, _ := cmd.Flags().GetBool("all")
		showBinds, _ := cmd.Flags().GetBool("binds")
		forceColor, _ := cmd.Flags().GetBool("color")

		color.NoColor = !forceColor

		dscPath := filepath.Clean(args[0])

		fileInfo, err := os.Lstat(dscPath)
		if err != nil {
			return fmt.Errorf("file %s does not exist", dscPath)
		}

		// Check if file is a symlink
		if fileInfo.Mode()&os.ModeSymlink != 0 {
			symlinkPath, err := os.Readlink(dscPath)
			if err != nil {
				return errors.Wrapf(err, "failed to read symlink %s", dscPath)
			}
			// TODO: this seems like it would break
			linkParent := filepath.Dir(dscPath)
			linkRoot := filepath.Dir(linkParent)

			dscPath = filepath.Join(linkRoot, symlinkPath)
		}

		f, err := dyld.Open(dscPath)
		if err != nil {
			return err
		}
		defer f.Close()

		if len(symbolFile) > 0 {
			/******************************************
			 * Search for symbols in JSON lookup file *
			 ******************************************/
			var enc *json.Encoder
			var slin []dyld.Symbol
			var slout []dyld.Symbol

			symbolFile = filepath.Clean(symbolFile)
			sdata, _ := ioutil.ReadFile(symbolFile)

			if err := json.Unmarshal(sdata, &slin); err != nil {
				return fmt.Errorf("failed to parse symbol lookup JSON file %s: %v", symbolFile, err)
			}

			// group syms by image
			symages := make(map[string][]dyld.Symbol)
			for _, s := range slin {
				if len(s.Image) > 0 {
					image, err := f.Image(s.Image)
					if err != nil {
						return err
					}
					symages[image.Name] = append(symages[image.Name], s)
				} else {
					symages["unknown"] = append(symages["unknown"], s)
				}
			}

			if _, uhoh := symages["unknown"]; uhoh {
				log.Warn("you should supply 'image' fields for each symbol to GREATLY increase speed")
			}

			for imageName, syms := range symages {
				if imageName == "unknown" {
					for _, s := range syms {
						found := false
						for _, image := range f.Images {
							if len(s.Regex) > 0 {
								re, err := regexp.Compile(s.Regex)
								if err != nil {
									return err
								}
								m, err := image.GetPartialMacho()
								if err != nil {
									return err
								}
								image.ParseLocalSymbols(false)
								for _, lsym := range image.LocalSymbols {
									if re.MatchString(lsym.Name) {
										var sec string
										if lsym.Sect > 0 && int(lsym.Sect) <= len(m.Sections) {
											sec = fmt.Sprintf("%s.%s", m.Sections[lsym.Sect-1].Seg, m.Sections[lsym.Sect-1].Name)
										}
										slout = append(slout, dyld.Symbol{
											Name:    lsym.Name,
											Address: lsym.Value,
											Type:    lsym.Type.String(sec),
											Image:   image.Name,
											Kind:    dyld.LOCAL,
										})
									}
								}
								image.ParsePublicSymbols(false)
								for _, sym := range image.PublicSymbols {
									if re.MatchString(sym.Name) {
										sym.Image = filepath.Base(image.Name)
										slout = append(slout, *sym)
									}
								}
							} else {
								if sym, err := image.GetSymbol(s.Name); err == nil {
									if sym.Address > 0 {
										slout = append(slout, *sym)
										found = true
										break
									}
								}
							}
						}
						if !found {
							log.Errorf("failed to find address for symbol %s", s.Name)
						}
					}
				} else {
					image, err := f.Image(imageName)
					if err != nil {
						return err
					}
					for _, s := range syms {
						if len(s.Regex) > 0 {
							re, err := regexp.Compile(s.Regex)
							if err != nil {
								return err
							}
							m, err := image.GetPartialMacho()
							if err != nil {
								return err
							}
							image.ParseLocalSymbols(false)
							for _, lsym := range image.LocalSymbols {
								if re.MatchString(lsym.Name) {
									var sec string
									if lsym.Sect > 0 && int(lsym.Sect) <= len(m.Sections) {
										sec = fmt.Sprintf("%s.%s", m.Sections[lsym.Sect-1].Seg, m.Sections[lsym.Sect-1].Name)
									}
									slout = append(slout, dyld.Symbol{
										Name:    lsym.Name,
										Address: lsym.Value,
										Type:    lsym.Type.String(sec),
										Image:   image.Name,
										Kind:    dyld.LOCAL,
									})
								}
							}
							image.ParsePublicSymbols(false)
							for _, sym := range image.PublicSymbols {
								if re.MatchString(sym.Name) {
									sym.Image = filepath.Base(image.Name)
									slout = append(slout, *sym)
								}
							}
						} else {
							if sym, err := image.GetSymbol(s.Name); err == nil {
								slout = append(slout, *sym)
							} else {
								log.Errorf("failed to find address for symbol %s in image %s", s.Name, filepath.Base(image.Name))
							}
						}
					}
				}
			}

			if len(jsonFile) > 0 {
				jFile, err := os.Create(jsonFile)
				if err != nil {
					return err
				}
				defer jFile.Close()
				enc = json.NewEncoder(jFile)
			} else {
				enc = json.NewEncoder(os.Stdout)
			}

			if err := enc.Encode(slout); err != nil {
				return err
			}

			return nil
		} else if len(args) > 1 {
			if len(imageName) > 0 {
				/**********************************
				 * Search for symbol inside dylib *
				 **********************************/
				i, err := f.Image(imageName)
				if err != nil {
					return fmt.Errorf("image not in %s: %v", dscPath, err)
				}

<<<<<<< HEAD
				if sym, _ := f.FindLocalSymbolInImage(args[1], imageName); sym != nil {
					// sym.Sections = m.Sections
					fmt.Println(sym)
=======
				if lsym, err := i.GetSymbol(args[1]); err == nil {
					fmt.Println(lsym.String(forceColor))
>>>>>>> 136efef3
				}

				// if lsym, err := i.GetLocalSymbol(args[1]); err == nil {
				// 	fmt.Println(lsym)
				// }
				// if lsym, err := i.GetPublicSymbol(args[1]); err == nil {
				// 	fmt.Println(lsym)
				// }
				// if export, err := i.GetExport(args[1]); err == nil {
				// 	fmt.Println(export)
				// }

				return nil
			}
			/**********************************
			 * Search ALL dylibs for a symbol *
			 **********************************/
			for _, image := range f.Images {
				utils.Indent(log.Debug, 2)("Searching " + image.Name)
				if sym, err := image.GetSymbol(args[1]); err == nil {
					if (sym.Address > 0 || allMatches) && (sym.Kind != dyld.BIND || showBinds) {
						fmt.Println(sym.String(forceColor))
						if !allMatches {
							return nil
						}
					}
				}
			}
			return nil
		} else if len(imageName) > 0 {
			/*************************
			* Dump all dylib symbols *
			**************************/
			i, err := f.Image(imageName)
			if err != nil {
				return fmt.Errorf("image not in %s: %v", dscPath, err)
			}

			log.Warn("parsing private symbols for image...")
			if err := i.ParseLocalSymbols(true); err != nil {
				if errors.Is(err, dyld.ErrNoLocals) {
					utils.Indent(log.Warn, 2)(err.Error())
				} else if err != nil {
					log.Errorf("failed parse private symbols for image %s: %v", i.Name, err)
				}
			}

<<<<<<< HEAD
			// m, err := f.Image(imageName).GetPartialMacho()
			// if err != nil {
			// 	return err
			// }
			w := tabwriter.NewWriter(os.Stdout, 0, 0, 1, ' ', 0)
			for _, sym := range f.Image(imageName).LocalSymbols {
				// sym.Sections = m.Sections
				fmt.Fprintf(w, "%s\n", sym)
			}
			w.Flush()

			// Dump ALL public symbols for a dylib
			log.Warn("parsing exported symbols for image...")
			if err := f.GetAllExportedSymbolsForImage(f.Image(imageName), true); err != nil {
				log.Error(err.Error())

				log.Warn("falling back to MachO symtab")
				m, err := f.Image(imageName).GetMacho()
				if err != nil {
					return err
				}

				var sec string
				w := tabwriter.NewWriter(os.Stdout, 0, 0, 1, ' ', tabwriter.Debug)
				for _, sym := range m.Symtab.Syms {
					if sym.Sect > 0 && int(sym.Sect) <= len(m.Sections) {
						sec = fmt.Sprintf("%s.%s", m.Sections[sym.Sect-1].Seg, m.Sections[sym.Sect-1].Name)
					}
					fmt.Fprintf(w, "%#016x:\t(%s)\t%s\n", sym.Value, sym.Type.String(sec), sym.Name)
				}
				w.Flush()
=======
			log.Warn("parsing public symbols for image...")
			if err := i.ParsePublicSymbols(true); err != nil {
				log.Errorf("failed to parse public symbols for image %s: %v", i.Name, err)
>>>>>>> 136efef3
			}

			return nil
		}
		/******************
		* Dump ALL symbols*
		*******************/
		log.Warn("parsing public symbols...")
		if err = f.ParsePublicSymbols(true); err != nil {
			log.Errorf("failed to get all public symbols: %v", err)
		}

<<<<<<< HEAD
		for _, image := range f.Images {
			fmt.Printf("\n%s\n", image.Name)
			// m, err := image.GetPartialMacho()
			// if err != nil {
			// 	return err
			// }
			w := tabwriter.NewWriter(os.Stdout, 0, 0, 1, ' ', 0)
			for _, sym := range image.LocalSymbols {
				// sym.Sections = m.Sections
				fmt.Fprintf(w, "%s\n", sym)
			}
			w.Flush()
=======
		log.Warn("parsing private symbols...")
		if err = f.ParseLocalSyms(true); err != nil {
			log.Errorf("failed to parse private symbols: %v", err)
>>>>>>> 136efef3
		}

		return nil
	},
}<|MERGE_RESOLUTION|>--- conflicted
+++ resolved
@@ -257,14 +257,8 @@
 					return fmt.Errorf("image not in %s: %v", dscPath, err)
 				}
 
-<<<<<<< HEAD
-				if sym, _ := f.FindLocalSymbolInImage(args[1], imageName); sym != nil {
-					// sym.Sections = m.Sections
-					fmt.Println(sym)
-=======
 				if lsym, err := i.GetSymbol(args[1]); err == nil {
 					fmt.Println(lsym.String(forceColor))
->>>>>>> 136efef3
 				}
 
 				// if lsym, err := i.GetLocalSymbol(args[1]); err == nil {
@@ -312,43 +306,9 @@
 				}
 			}
 
-<<<<<<< HEAD
-			// m, err := f.Image(imageName).GetPartialMacho()
-			// if err != nil {
-			// 	return err
-			// }
-			w := tabwriter.NewWriter(os.Stdout, 0, 0, 1, ' ', 0)
-			for _, sym := range f.Image(imageName).LocalSymbols {
-				// sym.Sections = m.Sections
-				fmt.Fprintf(w, "%s\n", sym)
-			}
-			w.Flush()
-
-			// Dump ALL public symbols for a dylib
-			log.Warn("parsing exported symbols for image...")
-			if err := f.GetAllExportedSymbolsForImage(f.Image(imageName), true); err != nil {
-				log.Error(err.Error())
-
-				log.Warn("falling back to MachO symtab")
-				m, err := f.Image(imageName).GetMacho()
-				if err != nil {
-					return err
-				}
-
-				var sec string
-				w := tabwriter.NewWriter(os.Stdout, 0, 0, 1, ' ', tabwriter.Debug)
-				for _, sym := range m.Symtab.Syms {
-					if sym.Sect > 0 && int(sym.Sect) <= len(m.Sections) {
-						sec = fmt.Sprintf("%s.%s", m.Sections[sym.Sect-1].Seg, m.Sections[sym.Sect-1].Name)
-					}
-					fmt.Fprintf(w, "%#016x:\t(%s)\t%s\n", sym.Value, sym.Type.String(sec), sym.Name)
-				}
-				w.Flush()
-=======
 			log.Warn("parsing public symbols for image...")
 			if err := i.ParsePublicSymbols(true); err != nil {
 				log.Errorf("failed to parse public symbols for image %s: %v", i.Name, err)
->>>>>>> 136efef3
 			}
 
 			return nil
@@ -361,24 +321,9 @@
 			log.Errorf("failed to get all public symbols: %v", err)
 		}
 
-<<<<<<< HEAD
-		for _, image := range f.Images {
-			fmt.Printf("\n%s\n", image.Name)
-			// m, err := image.GetPartialMacho()
-			// if err != nil {
-			// 	return err
-			// }
-			w := tabwriter.NewWriter(os.Stdout, 0, 0, 1, ' ', 0)
-			for _, sym := range image.LocalSymbols {
-				// sym.Sections = m.Sections
-				fmt.Fprintf(w, "%s\n", sym)
-			}
-			w.Flush()
-=======
 		log.Warn("parsing private symbols...")
 		if err = f.ParseLocalSyms(true); err != nil {
 			log.Errorf("failed to parse private symbols: %v", err)
->>>>>>> 136efef3
 		}
 
 		return nil
