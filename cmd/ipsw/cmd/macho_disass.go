/*
Copyright © 2019 blacktop

Permission is hereby granted, free of charge, to any person obtaining a copy
of this software and associated documentation files (the "Software"), to deal
in the Software without restriction, including without limitation the rights
to use, copy, modify, merge, publish, distribute, sublicense, and/or sell
copies of the Software, and to permit persons to whom the Software is
furnished to do so, subject to the following conditions:

The above copyright notice and this permission notice shall be included in
all copies or substantial portions of the Software.

THE SOFTWARE IS PROVIDED "AS IS", WITHOUT WARRANTY OF ANY KIND, EXPRESS OR
IMPLIED, INCLUDING BUT NOT LIMITED TO THE WARRANTIES OF MERCHANTABILITY,
FITNESS FOR A PARTICULAR PURPOSE AND NONINFRINGEMENT. IN NO EVENT SHALL THE
AUTHORS OR COPYRIGHT HOLDERS BE LIABLE FOR ANY CLAIM, DAMAGES OR OTHER
LIABILITY, WHETHER IN AN ACTION OF CONTRACT, TORT OR OTHERWISE, ARISING FROM,
OUT OF OR IN CONNECTION WITH THE SOFTWARE OR THE USE OR OTHER DEALINGS IN
THE SOFTWARE.
*/
package cmd

import (
	"encoding/gob"
	"fmt"
	"os"
	"path/filepath"
	"strings"

	"github.com/apex/log"
	"github.com/blacktop/go-macho"
	"github.com/blacktop/ipsw/pkg/disass"
	"github.com/fatih/color"
	"github.com/pkg/errors"
	"github.com/spf13/cobra"
	"github.com/spf13/viper"
)

func init() {
	machoCmd.AddCommand(machoDisassCmd)
	// machoDisassCmd.Flags().Uint64("slide", 0, "MachO slide to remove from --vaddr")
	machoDisassCmd.Flags().StringP("symbol", "s", "", "Function to disassemble")
	machoDisassCmd.Flags().Uint64P("vaddr", "a", 0, "Virtual address to start disassembling")
	machoDisassCmd.Flags().Uint64P("count", "c", 0, "Number of instructions to disassemble")
	machoDisassCmd.Flags().BoolP("demangle", "d", false, "Demangle symbol names")
	machoDisassCmd.Flags().BoolP("json", "j", false, "Output as JSON")
	machoDisassCmd.Flags().BoolP("quiet", "q", false, "Do NOT markup analysis (Faster)")
	machoDisassCmd.Flags().Bool("color", false, "Syntax highlight assembly output")
	// machoDisassCmd.Flags().StringP("input", "i", "", "Input function JSON file")
	machoDisassCmd.Flags().String("cache", "", "Path to .a2s addr to sym cache file (speeds up analysis)")

	viper.BindPFlag("macho.disass.symbol", machoDisassCmd.Flags().Lookup("symbol"))
	viper.BindPFlag("macho.disass.vaddr", machoDisassCmd.Flags().Lookup("vaddr"))
	viper.BindPFlag("macho.disass.count", machoDisassCmd.Flags().Lookup("count"))
	viper.BindPFlag("macho.disass.demangle", machoDisassCmd.Flags().Lookup("demangle"))
	viper.BindPFlag("macho.disass.json", machoDisassCmd.Flags().Lookup("json"))
	viper.BindPFlag("macho.disass.quiet", machoDisassCmd.Flags().Lookup("quiet"))
	viper.BindPFlag("macho.disass.color", machoDisassCmd.Flags().Lookup("color"))
	// viper.BindPFlag("macho.disass.input", machoDisassCmd.Flags().Lookup("input"))
	viper.BindPFlag("macho.disass.cache", machoDisassCmd.Flags().Lookup("cache"))

	machoDisassCmd.MarkZshCompPositionalArgumentFile(1)
}

// machoDisassCmd represents the dis command
var machoDisassCmd = &cobra.Command{
	Use:          "disass <MACHO>",
	Short:        "Disassemble ARM64 MachO at symbol/vaddr",
	Args:         cobra.MinimumNArgs(1),
	SilenceUsage: true,
	RunE: func(cmd *cobra.Command, args []string) error {

		var m *macho.File
		var middleAddr uint64
		var symbolMap map[uint64]string

		if Verbose {
			log.SetLevel(log.DebugLevel)
		}

<<<<<<< HEAD
		instructions, _ := cmd.Flags().GetUint64("count")
		startAddr, _ := cmd.Flags().GetUint64("vaddr")
		symbolName, _ := cmd.Flags().GetString("symbol")
		cacheFile, _ := cmd.Flags().GetString("cache")
		// slide, _ := cmd.Flags().GetUint64("slide")
		asJSON, _ := cmd.Flags().GetBool("json")
		demangleFlag, _ := cmd.Flags().GetBool("demangle")
		quiet, _ := cmd.Flags().GetBool("quiet")
		forceColor, _ := cmd.Flags().GetBool("color")
=======
		// flags
		symbolName := viper.GetString("macho.disass.symbol")
		startAddr := viper.GetUint64("macho.disass.vaddr")
		instructions := viper.GetUint64("macho.disass.count")

		demangleFlag := viper.GetBool("macho.disass.demangle")
		asJSON := viper.GetBool("macho.disass.json")
		quiet := viper.GetBool("macho.disass.quiet")
		forceColor := viper.GetBool("macho.disass.color")

		// funcFile := viper.GetString("macho.disass.input")
		cacheFile := viper.GetString("macho.disass.cache")
>>>>>>> a48b1bde

		if forceColor {
			color.NoColor = false
		}

		// funcFile, _ := cmd.Flags().GetString("input")
		allFuncs := false

		if len(symbolName) > 0 && startAddr != 0 {
			return fmt.Errorf("you can only use --symbol OR --vaddr (not both)")
		} else if len(symbolName) == 0 && startAddr == 0 {
			allFuncs = true
			// return fmt.Errorf("you must supply a --symbol OR --vaddr to disassemble")
		}

		machoPath := filepath.Clean(args[0])

		fat, err := macho.OpenFat(machoPath)
		if err != nil && err != macho.ErrNotFat {
			log.Fatal(err.Error())
		}
		if err == macho.ErrNotFat {
			m, err = macho.Open(machoPath)
			if err != nil {
				log.Fatal(err.Error())
			}
		} else {
			for _, arch := range fat.Arches {
				if strings.Contains(strings.ToLower(arch.SubCPU.String(arch.CPU)), "arm64") {
					m = arch.File
					break
				}
			}
		}

		if !strings.Contains(strings.ToLower(m.FileHeader.SubCPU.String(m.CPU)), "arm64") {
			log.Errorf("can only disassemble arm64 binaries")
			return nil
		}

		if len(cacheFile) > 0 {
			a2sFile, err := os.Open(cacheFile)
			if err != nil {
				return errors.Wrapf(err, "failed to open companion file")
			}
			// Decoding the serialized data
			err = gob.NewDecoder(a2sFile).Decode(&symbolMap)
			if err != nil {
				return err
			}
		} else {
			symbolMap = make(map[uint64]string)
		}

		if allFuncs {
			for _, fn := range m.GetFunctions() {
				data, err := m.GetFunctionData(fn)
				if err != nil {
					log.Errorf("failed to get data for function: %v", err)
					continue
				}

				engine := disass.NewMachoDisass(m, &symbolMap, &disass.Config{
					Data:         data,
					StartAddress: fn.StartAddr,
					Middle:       0,
					AsJSON:       asJSON,
					Demangle:     demangleFlag,
					Quite:        quiet,
					Color:        forceColor,
				})

				//***********************
				//* First pass ANALYSIS *
				//***********************
				if err := engine.Triage(); err != nil {
					return fmt.Errorf("first pass triage failed: %v", err)
				}
				if len(symbolMap) == 0 {
					if err := engine.Analyze(); err != nil {
						return fmt.Errorf("MachO analysis failed: %v", err)
					}
				}
				//***************
				//* DISASSEMBLE *
				//***************
				disass.Disassemble(engine)
			}
		} else {
			if len(symbolName) > 0 {
				startAddr, err = m.FindSymbolAddress(symbolName)
				if err != nil {
					return err
				}
			} else { // startAddr > 0
				// if slide > 0 {
				// 	startAddr = startAddr - slide
				// }
			}

			/*
			 * Read in data to disassemble
			 */
			var data []byte
			if instructions > 0 {
				off, err := m.GetOffset(startAddr)
				if err != nil {
					return err
				}
				data = make([]byte, instructions*4)
				if _, err := m.ReadAt(data, int64(off)); err != nil {
					return err
				}
			} else {
				if fn, err := m.GetFunctionForVMAddr(startAddr); err == nil {
					soff, err := m.GetOffset(fn.StartAddr)
					if err != nil {
						return err
					}
					data = make([]byte, uint64(fn.EndAddr-fn.StartAddr))
					if _, err := m.ReadAt(data, int64(soff)); err != nil {
						return err
					}
					if startAddr != fn.StartAddr {
						middleAddr = startAddr
						startAddr = fn.StartAddr
					}
				} else {
					log.Warnf("disassembling 100 instructions at %#x", startAddr)
					instructions = 100
					off, err := m.GetOffset(startAddr)
					if err != nil {
						return err
					}
					data = make([]byte, instructions*4)
					if _, err := m.ReadAt(data, int64(off)); err != nil {
						return err
					}
				}
			}
			if data == nil {
				log.Fatal("failed to disassemble")
			}

			engine := disass.NewMachoDisass(m, &symbolMap, &disass.Config{
				Data:         data,
				StartAddress: startAddr,
				Middle:       middleAddr,
				AsJSON:       asJSON,
				Demangle:     demangleFlag,
				Quite:        quiet,
				Color:        forceColor,
			})

			//***********************
			//* First pass ANALYSIS *
			//***********************
			if err := engine.Triage(); err != nil {
				return fmt.Errorf("first pass triage failed: %v", err)
			}
			if err := engine.Analyze(); err != nil {
				return fmt.Errorf("MachO analysis failed: %v", err)
			}
			//***************
			//* DISASSEMBLE *
			//***************
			disass.Disassemble(engine)
		}

		return nil
	},
}<|MERGE_RESOLUTION|>--- conflicted
+++ resolved
@@ -79,17 +79,6 @@
 			log.SetLevel(log.DebugLevel)
 		}
 
-<<<<<<< HEAD
-		instructions, _ := cmd.Flags().GetUint64("count")
-		startAddr, _ := cmd.Flags().GetUint64("vaddr")
-		symbolName, _ := cmd.Flags().GetString("symbol")
-		cacheFile, _ := cmd.Flags().GetString("cache")
-		// slide, _ := cmd.Flags().GetUint64("slide")
-		asJSON, _ := cmd.Flags().GetBool("json")
-		demangleFlag, _ := cmd.Flags().GetBool("demangle")
-		quiet, _ := cmd.Flags().GetBool("quiet")
-		forceColor, _ := cmd.Flags().GetBool("color")
-=======
 		// flags
 		symbolName := viper.GetString("macho.disass.symbol")
 		startAddr := viper.GetUint64("macho.disass.vaddr")
@@ -102,7 +91,6 @@
 
 		// funcFile := viper.GetString("macho.disass.input")
 		cacheFile := viper.GetString("macho.disass.cache")
->>>>>>> a48b1bde
 
 		if forceColor {
 			color.NoColor = false
