--- conflicted
+++ resolved
@@ -420,9 +420,6 @@
 							return err
 						}
 						for _, export := range exports {
-<<<<<<< HEAD
-							fmt.Fprintf(w, "%#016x:  <%s> \t %s\n", export.Address, export.Flags, export.Name)
-=======
 							if export.Flags.ReExport() {
 								export.FoundInDylib = m.ImportedLibraries()[export.Other-1]
 								reimg, err := f.Image(export.FoundInDylib)
@@ -434,9 +431,7 @@
 								}
 							}
 							fmt.Println(export)
->>>>>>> 136efef3
-						}
-						w.Flush()
+						}
 					}
 				}
 
