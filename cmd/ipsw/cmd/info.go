/*
Copyright © 2021 blacktop

Permission is hereby granted, free of charge, to any person obtaining a copy
of this software and associated documentation files (the "Software"), to deal
in the Software without restriction, including without limitation the rights
to use, copy, modify, merge, publish, distribute, sublicense, and/or sell
copies of the Software, and to permit persons to whom the Software is
furnished to do so, subject to the following conditions:

The above copyright notice and this permission notice shall be included in
all copies or substantial portions of the Software.

THE SOFTWARE IS PROVIDED "AS IS", WITHOUT WARRANTY OF ANY KIND, EXPRESS OR
IMPLIED, INCLUDING BUT NOT LIMITED TO THE WARRANTIES OF MERCHANTABILITY,
FITNESS FOR A PARTICULAR PURPOSE AND NONINFRINGEMENT. IN NO EVENT SHALL THE
AUTHORS OR COPYRIGHT HOLDERS BE LIABLE FOR ANY CLAIM, DAMAGES OR OTHER
LIABILITY, WHETHER IN AN ACTION OF CONTRACT, TORT OR OTHERWISE, ARISING FROM,
OUT OF OR IN CONNECTION WITH THE SOFTWARE OR THE USE OR OTHER DEALINGS IN
THE SOFTWARE.
*/
package cmd

import (
	"fmt"
	"os"

	"github.com/apex/log"
	"github.com/blacktop/ipsw/internal/download"
	"github.com/blacktop/ipsw/pkg/info"
	"github.com/pkg/errors"
	"github.com/spf13/cobra"
)

func init() {
	rootCmd.AddCommand(infoCmd)

	infoCmd.Flags().BoolVarP(&remoteFlag, "remote", "r", false, "Extract from URL")
	infoCmd.MarkZshCompPositionalArgumentFile(1, "*ipsw")
}

// infoCmd represents the info command
var infoCmd = &cobra.Command{
	Use:   "info <IPSW>",
	Short: "Display IPSW Info",
<<<<<<< HEAD
	Long:  longDesc,
=======
>>>>>>> 136efef3
	Args:  cobra.MinimumNArgs(1),
	RunE: func(cmd *cobra.Command, args []string) error {
		if Verbose {
			log.SetLevel(log.DebugLevel)
		}

		var err error
		var pIPSW *info.Info

		if remoteFlag {
			zr, err := download.NewRemoteZipReader(args[0], &download.RemoteConfig{})
			if err != nil {
				return errors.Wrap(err, "failed to create new remote zip reader")
			}
			pIPSW, err = info.ParseZipFiles(zr.File)
			if err != nil {
				return errors.Wrap(err, "failed to extract remote plists")
			}
		} else {
			if _, err = os.Stat(args[0]); os.IsNotExist(err) {
				return fmt.Errorf("file %s does not exist", args[0])
			}
			pIPSW, err = info.Parse(args[0])
			if err != nil {
				return errors.Wrap(err, "failed to extract and parse IPSW info")
			}
		}

		fmt.Println("\n[IPSW Info]")
		fmt.Println("===========")
		fmt.Println(pIPSW)
		return nil
	},
}<|MERGE_RESOLUTION|>--- conflicted
+++ resolved
@@ -43,10 +43,6 @@
 var infoCmd = &cobra.Command{
 	Use:   "info <IPSW>",
 	Short: "Display IPSW Info",
-<<<<<<< HEAD
-	Long:  longDesc,
-=======
->>>>>>> 136efef3
 	Args:  cobra.MinimumNArgs(1),
 	RunE: func(cmd *cobra.Command, args []string) error {
 		if Verbose {
