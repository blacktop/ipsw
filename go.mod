module github.com/blacktop/ipsw

go 1.20

require (
	github.com/99designs/keyring v1.2.2
	github.com/AlecAivazis/survey/v2 v2.3.6
	github.com/PuerkitoBio/goquery v1.8.1
	github.com/alecthomas/chroma v0.10.0
	github.com/apex/log v1.9.0
	github.com/blacktop/arm64-cgo v1.0.55
	github.com/blacktop/go-dwarf v1.0.9
	github.com/blacktop/go-macho v1.1.151
	github.com/blacktop/go-plist v1.0.1
	github.com/blacktop/lzfse-cgo v1.1.19
	github.com/blacktop/lzss v0.1.1
	github.com/blacktop/ranger v1.0.3
	github.com/caarlos0/ctrlc v1.2.0
	github.com/docker/docker v23.0.2+incompatible
	github.com/dominikbraun/graph v0.16.2
	github.com/dustin/go-humanize v1.0.1
	github.com/fatih/color v1.15.0
	github.com/frida/frida-go v0.6.2
	github.com/fullsailor/pkcs7 v0.0.0-20190404230743-d7302db945fa
	github.com/gen2brain/beeep v0.0.0-20230307103607-6e717729cb4f
	github.com/gin-gonic/gin v1.9.0
	github.com/gocolly/colly/v2 v2.1.0
	github.com/gomarkdown/markdown v0.0.0-20230322041520-c84983bdbf2a
	github.com/google/gousb v1.1.2
	github.com/google/uuid v1.3.0
	github.com/hashicorp/go-version v1.6.0
	github.com/jinzhu/gorm v1.9.16
	github.com/mitchellh/go-homedir v1.1.0
	github.com/mitchellh/mapstructure v1.5.0
	github.com/olekukonko/tablewriter v0.0.5
	github.com/opencontainers/image-spec v1.1.0-rc2
	github.com/pkg/errors v0.9.1
	github.com/sergi/go-diff v1.3.1
	github.com/shurcooL/githubv4 v0.0.0-20230305132112-efb623903184
	github.com/spf13/cast v1.5.0
	github.com/spf13/cobra v1.7.0
	github.com/spf13/viper v1.15.0
	github.com/ulikunitz/xz v0.5.11
	github.com/unicorn-engine/unicorn v0.0.0-20230207094436-7b8c63dfe650
	github.com/vbauerster/mpb/v7 v7.5.3
	github.com/xi2/xz v0.0.0-20171230120015-48954b6210f8
	golang.org/x/crypto v0.7.0
	golang.org/x/net v0.8.0
	golang.org/x/oauth2 v0.6.0
	golang.org/x/sync v0.1.0
	golang.org/x/sys v0.7.0
	golang.org/x/term v0.6.0
	gopkg.in/yaml.v3 v3.0.1
	gorm.io/driver/postgres v1.5.0
	gorm.io/gorm v1.24.7-0.20230306060331-85eaf9eeda11
)

// TODO: remove this once https://github.com/spf13/cast/pull/155 is merged
replace github.com/spf13/cast => github.com/blacktop/cast v1.5.1

// replace github.com/blacktop/go-macho => ../go-macho
// replace github.com/blacktop/go-dwarf => ../go-dwarf
// replace github.com/blacktop/arm64-cgo => ../arm64-cgo
// replace github.com/unicorn-engine/unicorn => ./unicorn2

require (
	github.com/99designs/go-keychain v0.0.0-20191008050251-8e49817e8af4 // indirect
	github.com/Azure/go-ansiterm v0.0.0-20230124172434-306776ec8161 // indirect
	github.com/Microsoft/go-winio v0.6.0 // indirect
	github.com/VividCortex/ewma v1.2.0 // indirect
	github.com/acarl005/stripansi v0.0.0-20180116102854-5a71ef0e047d // indirect
	github.com/andybalholm/cascadia v1.3.1 // indirect
	github.com/antchfx/htmlquery v1.3.0 // indirect
	github.com/antchfx/xmlquery v1.3.15 // indirect
	github.com/antchfx/xpath v1.2.4 // indirect
	github.com/bytedance/sonic v1.8.6 // indirect
	github.com/chenzhuoyu/base64x v0.0.0-20221115062448-fe3a3abad311 // indirect
	github.com/cpuguy83/go-md2man/v2 v2.0.2 // indirect
	github.com/creack/pty v1.1.18 // indirect
	github.com/danieljoos/wincred v1.1.2 // indirect
	github.com/dlclark/regexp2 v1.8.1 // indirect
	github.com/docker/distribution v2.8.1+incompatible // indirect
	github.com/docker/go-connections v0.4.0 // indirect
	github.com/docker/go-units v0.5.0 // indirect
	github.com/dvsekhvalnov/jose2go v1.5.0 // indirect
	github.com/fsnotify/fsnotify v1.6.0 // indirect
	github.com/gin-contrib/sse v0.1.0 // indirect
	github.com/go-playground/locales v0.14.1 // indirect
	github.com/go-playground/universal-translator v0.18.1 // indirect
	github.com/go-playground/validator/v10 v10.12.0 // indirect
	github.com/go-toast/toast v0.0.0-20190211030409-01e6764cf0a4 // indirect
	github.com/gobwas/glob v0.2.3 // indirect
	github.com/goccy/go-json v0.10.2 // indirect
	github.com/godbus/dbus v0.0.0-20190726142602-4481cbc300e2 // indirect
	github.com/godbus/dbus/v5 v5.1.0 // indirect
	github.com/gogo/protobuf v1.3.2 // indirect
	github.com/golang/groupcache v0.0.0-20210331224755-41bb18bfe9da // indirect
	github.com/golang/protobuf v1.5.3 // indirect
	github.com/gsterjov/go-libsecret v0.0.0-20161001094733-a6f4afe4910c // indirect
	github.com/hashicorp/hcl v1.0.0 // indirect
	github.com/hinshun/vt10x v0.0.0-20220301184237-5011da428d02 // indirect
	github.com/inconshreveable/mousetrap v1.1.0 // indirect
	github.com/jackc/pgpassfile v1.0.0 // indirect
	github.com/jackc/pgservicefile v0.0.0-20221227161230-091c0ba34f0a // indirect
	github.com/jackc/pgx/v5 v5.3.1 // indirect
	github.com/jinzhu/inflection v1.0.0 // indirect
	github.com/jinzhu/now v1.1.5 // indirect
	github.com/json-iterator/go v1.1.12 // indirect
	github.com/kballard/go-shellquote v0.0.0-20180428030007-95032a82bc51 // indirect
	github.com/kennygrant/sanitize v1.2.4 // indirect
	github.com/klauspost/cpuid/v2 v2.2.4 // indirect
	github.com/kr/pretty v0.3.1 // indirect
	github.com/leodido/go-urn v1.2.2 // indirect
	github.com/magiconair/properties v1.8.7 // indirect
	github.com/mattn/go-colorable v0.1.13 // indirect
	github.com/mattn/go-isatty v0.0.18 // indirect
	github.com/mattn/go-runewidth v0.0.14 // indirect
	github.com/mattn/go-sqlite3 v2.0.3+incompatible // indirect
	github.com/mgutz/ansi v0.0.0-20200706080929-d51e80ef957d // indirect
	github.com/moby/term v0.0.0-20221205130635-1aeaba878587 // indirect
	github.com/modern-go/concurrent v0.0.0-20180306012644-bacd9c7ef1dd // indirect
	github.com/modern-go/reflect2 v1.0.2 // indirect
	github.com/morikuni/aec v1.0.0 // indirect
	github.com/mtibben/percent v0.2.1 // indirect
	github.com/nu7hatch/gouuid v0.0.0-20131221200532-179d4d0c4d8d // indirect
	github.com/opencontainers/go-digest v1.0.0 // indirect
	github.com/pelletier/go-toml/v2 v2.0.7 // indirect
	github.com/rivo/uniseg v0.4.4 // indirect
	github.com/rogpeppe/go-internal v1.10.0 // indirect
	github.com/russross/blackfriday/v2 v2.1.0 // indirect
	github.com/saintfish/chardet v0.0.0-20230101081208-5e3ef4b5456d // indirect
	github.com/shurcooL/graphql v0.0.0-20220606043923-3cf50f8a0a29 // indirect
	github.com/spf13/afero v1.9.5 // indirect
	github.com/spf13/jwalterweatherman v1.1.0 // indirect
	github.com/spf13/pflag v1.0.5 // indirect
	github.com/subosito/gotenv v1.4.2 // indirect
	github.com/tadvi/systray v0.0.0-20190226123456-11a2b8fa57af // indirect
	github.com/temoto/robotstxt v1.1.2 // indirect
<<<<<<< HEAD
	github.com/twitchyliquid64/golang-asm v0.15.1 // indirect
	github.com/ugorji/go/codec v1.2.11 // indirect
	golang.org/x/arch v0.3.0 // indirect
	golang.org/x/mod v0.9.0 // indirect
=======
	golang.org/x/mod v0.10.0 // indirect
>>>>>>> ed36230a
	golang.org/x/text v0.8.0 // indirect
	golang.org/x/tools v0.7.0 // indirect
	google.golang.org/appengine v1.6.7 // indirect
	google.golang.org/protobuf v1.30.0 // indirect
	gopkg.in/ini.v1 v1.67.0 // indirect
	gotest.tools/v3 v3.4.0 // indirect
)<|MERGE_RESOLUTION|>--- conflicted
+++ resolved
@@ -73,7 +73,7 @@
 	github.com/antchfx/htmlquery v1.3.0 // indirect
 	github.com/antchfx/xmlquery v1.3.15 // indirect
 	github.com/antchfx/xpath v1.2.4 // indirect
-	github.com/bytedance/sonic v1.8.6 // indirect
+	github.com/bytedance/sonic v1.8.7 // indirect
 	github.com/chenzhuoyu/base64x v0.0.0-20221115062448-fe3a3abad311 // indirect
 	github.com/cpuguy83/go-md2man/v2 v2.0.2 // indirect
 	github.com/creack/pty v1.1.18 // indirect
@@ -110,6 +110,7 @@
 	github.com/kennygrant/sanitize v1.2.4 // indirect
 	github.com/klauspost/cpuid/v2 v2.2.4 // indirect
 	github.com/kr/pretty v0.3.1 // indirect
+	github.com/kr/text v0.2.0 // indirect
 	github.com/leodido/go-urn v1.2.2 // indirect
 	github.com/magiconair/properties v1.8.7 // indirect
 	github.com/mattn/go-colorable v0.1.13 // indirect
@@ -136,14 +137,10 @@
 	github.com/subosito/gotenv v1.4.2 // indirect
 	github.com/tadvi/systray v0.0.0-20190226123456-11a2b8fa57af // indirect
 	github.com/temoto/robotstxt v1.1.2 // indirect
-<<<<<<< HEAD
 	github.com/twitchyliquid64/golang-asm v0.15.1 // indirect
 	github.com/ugorji/go/codec v1.2.11 // indirect
 	golang.org/x/arch v0.3.0 // indirect
-	golang.org/x/mod v0.9.0 // indirect
-=======
 	golang.org/x/mod v0.10.0 // indirect
->>>>>>> ed36230a
 	golang.org/x/text v0.8.0 // indirect
 	golang.org/x/tools v0.7.0 // indirect
 	google.golang.org/appengine v1.6.7 // indirect
