REPO=blacktop
NAME=ipsw
CUR_VERSION=$(shell svu current)
NEXT_VERSION=$(shell svu patch)
GO_BIN=go

.PHONY: build-deps
build-deps: ## Install the build dependencies
	@echo " > Installing build deps"
	brew install $(GO_BIN) goreleaser

.PHONY: dev-deps
dev-deps: ## Install the dev dependencies
	@echo " > Installing dev deps"
<<<<<<< HEAD
	$(GO_BIN) get -u github.com/spf13/cobra/cobra
	$(GO_BIN) get -u golang.org/x/tools/cmd/cover
	$(GO_BIN) get -u github.com/caarlos0/svu
=======
	$(GO_BIN) install golang.org/x/tools/...@latest
	$(GO_BIN) install github.com/spf13/cobra/cobra
	$(GO_BIN) get -d golang.org/x/tools/cmd/cover
	$(GO_BIN) get -d github.com/caarlos0/svu@v1.4.1
>>>>>>> 136efef3

.PHONY: setup
setup: build-deps dev-deps ## Install all the build and dev dependencies

.PHONY: dry_release
dry_release: ## Run goreleaser without releasing/pushing artifacts to github
	@echo " > Creating Pre-release Build ${NEXT_VERSION}"
<<<<<<< HEAD
	@goreleaser build --rm-dist --skip-validate --single-target
=======
	@goreleaser build --rm-dist --snapshot --single-target

.PHONY: snapshot
snapshot: ## Run goreleaser snapshot
	@echo " > Creating Snapshot ${NEXT_VERSION}"
	@goreleaser --rm-dist --snapshot
>>>>>>> 136efef3

.PHONY: release
release: ## Create a new release from the NEXT_VERSION
	@echo " > Creating Release ${NEXT_VERSION}"
	@hack/make/release ${NEXT_VERSION}
	@CUR_VERSION=${CUR_VERSION} NEXT_VERSION=${NEXT_VERSION} goreleaser --rm-dist

.PHONY: release-minor
release-minor: ## Create a new minor semver release
	@echo " > Creating Release $(shell svu minor)"
	@hack/make/release $(shell svu minor)
	@goreleaser --rm-dist

.PHONY: destroy
destroy: ## Remove release from the CUR_VERSION
	@echo " > Deleting Release ${CUR_VERSION}"
	rm -rf dist
	git tag -d ${CUR_VERSION}
	git push origin :refs/tags/${CUR_VERSION}

build: ## Build ipsw
	@echo " > Building ipsw"
	@$(GO_BIN) mod download
	@CGO_ENABLED=1 $(GO_BIN) build -ldflags "-s -w -X github.com/blacktop/ipsw/cmd/ipsw/cmd.AppVersion=$(CUR_VERSION) -X github.com/blacktop/ipsw/cmd/ipsw/cmd.AppBuildTime==$(date -u +%Y%m%d)" ./cmd/ipsw

.PHONY: docs
docs: ## Build the hugo docs
	@echo " > Building Docs"
	hack/publish/gh-pages

.PHONY: test-docs
test-docs: ## Start local server hosting hugo docs
	@echo " > Testing Docs"
	cd docs; hugo server -D

.PHONY: update_mod
update_mod: ## Update go.mod file
	@echo " > Updating go.mod"
	rm go.sum
	$(GO_BIN) mod download
	$(GO_BIN) mod tidy

.PHONY: update_devs
update_devs: ## Parse XCode database for new devices
	@echo " > Updating device_traits.json"
	CGO_ENABLED=1 CGO_CFLAGS=-I/usr/local/include CGO_LDFLAGS=-L/usr/local/lib CC=gcc $(GO_BIN) run ./cmd/ipsw/main.go device-list-gen pkg/xcode/device_traits.json

.PHONY: update_keys
update_keys: ## Scrape the iPhoneWiki for AES keys
	@echo " > Updating firmware_keys.json"
	CGO_ENABLED=0 $(GO_BIN) run ./cmd/ipsw/main.go key-list-gen pkg/info/data/firmware_keys.json

.PHONY: docker
docker: ## Build docker image
	@echo " > Building Docker Image"
	docker build -t $(REPO)/$(NAME):$(NEXT_VERSION) .

.PHONY: docker-tag
docker-tag: docker ## Tag docker image
	docker tag $(REPO)/$(NAME):$(NEXT_VERSION) docker.pkg.github.com/blacktop/ipsw/$(NAME):$(NEXT_VERSION)

.PHONY: docker-ssh
docker-ssh: ## SSH into docker image
	@docker run --init -it --rm --device /dev/fuse --cap-add SYS_ADMIN --mount type=tmpfs,destination=/app -v `pwd`/test-caches/ipsws:/data --entrypoint=bash $(REPO)/$(NAME):$(NEXT_VERSION)

.PHONY: docker-push
docker-push: docker-tag ## Push docker image to github
	docker push docker.pkg.github.com/blacktop/ipsw/$(NAME):$(NEXT_VERSION)

.PHONY: docker-test
docker-test: ## Run docker test
	@echo " > Testing Docker Image"
	docker run --init -it --rm --device /dev/fuse --cap-add=SYS_ADMIN -v `pwd`:/data $(REPO)/$(NAME):$(NEXT_VERSION) -V extract --dyld /data/iPhone12_1_13.2.3_17B111_Restore.ipsw

clean: ## Clean up artifacts
	@echo " > Cleaning"
	rm *.tar || true
	rm *.ipsw || true
	rm kernelcache.release.* || true
	rm -rf dist

# Absolutely awesome: http://marmelab.com/blog/2016/02/29/auto-documented-makefile.html
help:
	@grep -E '^[a-zA-Z_-]+:.*?## .*$$' $(MAKEFILE_LIST) | awk 'BEGIN {FS = ":.*?## "}; {printf "\033[36m%-30s\033[0m %s\n", $$1, $$2}'

.DEFAULT_GOAL := help<|MERGE_RESOLUTION|>--- conflicted
+++ resolved
@@ -12,16 +12,10 @@
 .PHONY: dev-deps
 dev-deps: ## Install the dev dependencies
 	@echo " > Installing dev deps"
-<<<<<<< HEAD
-	$(GO_BIN) get -u github.com/spf13/cobra/cobra
-	$(GO_BIN) get -u golang.org/x/tools/cmd/cover
-	$(GO_BIN) get -u github.com/caarlos0/svu
-=======
 	$(GO_BIN) install golang.org/x/tools/...@latest
 	$(GO_BIN) install github.com/spf13/cobra/cobra
 	$(GO_BIN) get -d golang.org/x/tools/cmd/cover
 	$(GO_BIN) get -d github.com/caarlos0/svu@v1.4.1
->>>>>>> 136efef3
 
 .PHONY: setup
 setup: build-deps dev-deps ## Install all the build and dev dependencies
@@ -29,16 +23,12 @@
 .PHONY: dry_release
 dry_release: ## Run goreleaser without releasing/pushing artifacts to github
 	@echo " > Creating Pre-release Build ${NEXT_VERSION}"
-<<<<<<< HEAD
-	@goreleaser build --rm-dist --skip-validate --single-target
-=======
 	@goreleaser build --rm-dist --snapshot --single-target
 
 .PHONY: snapshot
 snapshot: ## Run goreleaser snapshot
 	@echo " > Creating Snapshot ${NEXT_VERSION}"
 	@goreleaser --rm-dist --snapshot
->>>>>>> 136efef3
 
 .PHONY: release
 release: ## Create a new release from the NEXT_VERSION
