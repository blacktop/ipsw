--- conflicted
+++ resolved
@@ -144,15 +144,7 @@
 				log.Debugf("skipping path due to permission denied: %s", path)
 				return nil
 			}
-<<<<<<< HEAD
-			if errors.Is(err, os.ErrNotExist) {
-				log.WithError(err).Debugf("skipping broken symlink: %s", path)
-				return nil
-			}
-			log.Errorf("failed to walk mount %s: %v", path, err)
-=======
 			log.Debugf("failed to walk mount %s: %v", path, err)
->>>>>>> 739f4f22
 			return nil
 		}
 		if info.Mode()&os.ModeSymlink != 0 { // follow symlinks
@@ -168,10 +160,6 @@
 					visited[linkPath] = true
 					return filepath.Walk(linkPath, func(subPath string, subInfo os.FileInfo, subErr error) error {
 						if subErr != nil {
-<<<<<<< HEAD
-							// Broken symlinks are common - log at debug level
-=======
->>>>>>> 739f4f22
 							log.WithError(subErr).Debug("failed to walk symlinked path")
 							return nil
 						}
@@ -402,15 +390,7 @@
 				log.Debugf("skipping path due to permission denied: %s", path)
 				return nil
 			}
-<<<<<<< HEAD
-			if errors.Is(err, os.ErrNotExist) {
-				log.WithError(err).Debugf("skipping broken symlink: %s", path)
-				return nil
-			}
-			log.Errorf("failed to walk mount %s: %v", path, err)
-=======
 			log.Debugf("failed to walk mount %s: %v", path, err)
->>>>>>> 739f4f22
 			return nil
 		}
 		if info.Mode()&os.ModeSymlink != 0 { // follow symlinks
@@ -426,10 +406,6 @@
 					visited[linkPath] = true
 					return filepath.Walk(linkPath, func(subPath string, subInfo os.FileInfo, subErr error) error {
 						if subErr != nil {
-<<<<<<< HEAD
-							// Broken symlinks are common - log at debug level
-=======
->>>>>>> 739f4f22
 							log.WithError(subErr).Debug("failed to walk symlinked path")
 							return nil
 						}
