name: "codeql"

on:
  pull_request:
  push:
    branches: [main]

permissions:
  contents: read

concurrency:
  group: codeql-${{ github.event.pull_request.number || github.ref }}
  cancel-in-progress: true

jobs:
  analyze:
    name: analyze
    runs-on: ubuntu-latest
    strategy:
      fail-fast: false
      matrix:
        language: ["go", "actions"]
    permissions:
      actions: read
      contents: read
      pull-requests: read
      security-events: write
    steps:
      - uses: actions/checkout@08c6903cd8c0fde910a37f88322edcfb5dd907a8 # v4
        with:
<<<<<<< HEAD
          persist-credentials: false
      - uses: github/codeql-action/init@192325c86100d080feab897ff886c34abd4c83a3 # v3
        with:
          languages: ${{ matrix.language }}
      - uses: github/codeql-action/autobuild@192325c86100d080feab897ff886c34abd4c83a3 # v3
      - uses: github/codeql-action/analyze@192325c86100d080feab897ff886c34abd4c83a3 # v3
=======
          go-version: "stable"
          check-latest: true
          cache: true

      - uses: github/codeql-action/init@64d10c13136e1c5bce3e5fbde8d4906eeaafc885 # v3
      - uses: github/codeql-action/autobuild@64d10c13136e1c5bce3e5fbde8d4906eeaafc885 # v3
      - uses: github/codeql-action/analyze@64d10c13136e1c5bce3e5fbde8d4906eeaafc885 # v3
>>>>>>> 19cce01c
<|MERGE_RESOLUTION|>--- conflicted
+++ resolved
@@ -28,19 +28,10 @@
     steps:
       - uses: actions/checkout@08c6903cd8c0fde910a37f88322edcfb5dd907a8 # v4
         with:
-<<<<<<< HEAD
-          persist-credentials: false
-      - uses: github/codeql-action/init@192325c86100d080feab897ff886c34abd4c83a3 # v3
-        with:
-          languages: ${{ matrix.language }}
-      - uses: github/codeql-action/autobuild@192325c86100d080feab897ff886c34abd4c83a3 # v3
-      - uses: github/codeql-action/analyze@192325c86100d080feab897ff886c34abd4c83a3 # v3
-=======
           go-version: "stable"
           check-latest: true
           cache: true
 
       - uses: github/codeql-action/init@64d10c13136e1c5bce3e5fbde8d4906eeaafc885 # v3
       - uses: github/codeql-action/autobuild@64d10c13136e1c5bce3e5fbde8d4906eeaafc885 # v3
-      - uses: github/codeql-action/analyze@64d10c13136e1c5bce3e5fbde8d4906eeaafc885 # v3
->>>>>>> 19cce01c
+      - uses: github/codeql-action/analyze@64d10c13136e1c5bce3e5fbde8d4906eeaafc885 # v3