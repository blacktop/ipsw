--- conflicted
+++ resolved
@@ -67,15 +67,12 @@
           path: |
             ~/beta
           key: beta-ipsw
-<<<<<<< HEAD
-=======
       - name: Download beta IPSW from Artifacts
         if: matrix.platform == 'macos-12' && steps.cache-beta-ipsw.outputs.cache-hit != 'true'
         uses: actions/download-artifact@v3
         with:
           name: beta-ipsw
           path: ~/beta/beta.ipsw
->>>>>>> 0934bdd2
       # - name: Cache Downloaded IPSWs
       #   id: cache-ipsws
       #   if: matrix.platform == 'macos-12'
