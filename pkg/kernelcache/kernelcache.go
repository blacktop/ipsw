package kernelcache

import (
	"archive/zip"
	"bytes"
	"encoding/asn1"
	"encoding/binary"
	"fmt"
	"io"
	"os"
	"path/filepath"
	"regexp"
	"strings"
	"time"

	"github.com/apex/log"
	// lzfse "github.com/blacktop/go-lzfse"
	"github.com/blacktop/go-macho"
	"github.com/blacktop/go-macho/types"
	"github.com/blacktop/ipsw/internal/utils"
	"github.com/blacktop/ipsw/pkg/img4"
	"github.com/blacktop/ipsw/pkg/info"
	"github.com/blacktop/ipsw/pkg/lzfse"
	"github.com/blacktop/lzss"
	"github.com/pkg/errors"
)

// Im4p Kernelcache object
type Im4p struct {
	IM4P    string
	Name    string
	Version string
	Data    []byte
}

// A CompressedCache represents an open compressed kernelcache file.
type CompressedCache struct {
	Magic  []byte
	Header interface{}
	Size   int
	Data   []byte
}

type Version struct {
	Kernel struct {
		Darwin string    `json:"darwin,omitempty"`
		Date   time.Time `json:"date,omitempty"`
		XNU    string    `json:"xnu,omitempty"`
		Type   string    `json:"type,omitempty"`
		Arch   string    `json:"arch,omitempty"`
		CPU    string    `json:"cpu,omitempty"`
	} `json:"kernel,omitempty"`
	LLVM struct {
		Version string   `json:"version,omitempty"`
		Clang   string   `json:"clang,omitempty"`
		Flags   []string `json:"flags,omitempty"`
	} `json:"llvm,omitempty"`
	rawKernel string
	rawLLVM   string
}

func (v *Version) String() string {
	var llvm string
	if len(v.rawLLVM) > 0 {
		llvm = fmt.Sprintf("\n%s", v.rawLLVM)
	}
	return fmt.Sprintf("%s%s", v.rawKernel, llvm)
}

// ParseImg4Data parses a img4 data containing a compressed kernelcache.
func ParseImg4Data(data []byte) (*CompressedCache, error) {
	utils.Indent(log.Debug, 2)("Parsing Kernelcache IMG4")

	// NOTE: openssl asn1parse -i -inform DER -in kernelcache.iphone10 | less (to get offset)
	//       openssl asn1parse -i -inform DER -in kernelcache.iphone10 -strparse OFFSET -noout -out lzfse.bin

	var i Im4p
	if _, err := asn1.Unmarshal(data, &i); err != nil {
		return nil, errors.Wrap(err, "failed to ASN.1 parse kernelcache")
	}

	cc := CompressedCache{
		Magic: make([]byte, 4),
		Size:  len(i.Data),
		Data:  i.Data,
	}

	// Read file header magic.
	if err := binary.Read(bytes.NewBuffer(i.Data[:4]), binary.BigEndian, &cc.Magic); err != nil {
		return nil, err
	}

	return &cc, nil
}

// Extract extracts and decompresses a kernelcache from ipsw
func Extract(ipsw, destPath string) error {
	log.Debug("Extracting Kernelcache from IPSW")
	kcaches, err := utils.Unzip(ipsw, "", func(f *zip.File) bool {
		return strings.Contains(f.Name, "kernelcache")
	})
	if err != nil {
		return errors.Wrap(err, "failed extract kernelcache from ipsw")
	}

	i, err := info.Parse(ipsw)
	if err != nil {
		return fmt.Errorf("failed to parse ipsw info: %v", err)
	}

	for _, kcache := range kcaches {
		fname := i.GetKernelCacheFileName(kcache)
		// fname := fmt.Sprintf("%s.%s", strings.TrimSuffix(kcache, filepath.Ext(kcache)), strings.Join(i.GetDevicesForKernelCache(kcache), "_"))
		fname = filepath.Join(destPath, fname)

		content, err := os.ReadFile(kcache)
		if err != nil {
			return errors.Wrap(err, "failed to read Kernelcache")
		}

		kc, err := ParseImg4Data(content)
		if err != nil {
			return errors.Wrap(err, "failed parse compressed kernelcache Img4")
		}

		dec, err := DecompressData(kc)
		if err != nil {
			return errors.Wrap(err, "failed to decompress kernelcache")
		}

		os.Mkdir(destPath, 0750)

		err = os.WriteFile(fname, dec, 0660)
		if err != nil {
			return errors.Wrap(err, "failed to write kernelcache")
		}
		utils.Indent(log.Info, 2)("Created " + fname)
		os.Remove(kcache)
	}

	return nil
}

// Decompress decompresses a compressed kernelcache
<<<<<<< HEAD
func Decompress(kcache string) error {
	content, err := os.ReadFile(kcache)
=======
func Decompress(kcache, outputDir string) error {
	content, err := ioutil.ReadFile(kcache)
>>>>>>> 68cd8d19
	if err != nil {
		return errors.Wrap(err, "failed to read Kernelcache")
	}

	kc, err := ParseImg4Data(content)
	if err != nil {
		return errors.Wrap(err, "failed parse compressed kernelcache Img4")
	}

	utils.Indent(log.Debug, 2)("Decompressing Kernelcache")
	dec, err := DecompressData(kc)
	if err != nil {
		return fmt.Errorf("failed to decompress kernelcache %s: %v", kcache, err)
	}

<<<<<<< HEAD
	err = os.WriteFile(kcache+".decompressed", dec, 0660)
=======
	kcache = filepath.Join(outputDir, kcache+".decompressed")
	os.MkdirAll(filepath.Dir(kcache), 0755)

	err = ioutil.WriteFile(kcache, dec, 0660)
>>>>>>> 68cd8d19
	if err != nil {
		return errors.Wrap(err, "failed to write kernelcache")
	}
	utils.Indent(log.Info, 2)("Created " + kcache)
	return nil
}

// DecompressKernelManagement decompresses a compressed KernelManagement_host kernelcache
func DecompressKernelManagement(kcache, outputDir string) error {
	content, err := ioutil.ReadFile(kcache)
	if err != nil {
		return errors.Wrap(err, "failed to read Kernelcache")
	}

	km, err := img4.ParseImg4(bytes.NewReader(content))
	if err != nil {
		return fmt.Errorf("failed to parse kernelmanagement img4: %v", err)
	}

	kcache = filepath.Join(outputDir, kcache+".decompressed")
	os.MkdirAll(filepath.Dir(kcache), 0755)

	if bytes.Contains(km.IM4P.Data[:4], []byte("bvx2")) {
		utils.Indent(log.Debug, 2)("Detected LZFSE compression")
		dat, err := lzfse.NewDecoder(km.IM4P.Data).DecodeBuffer()
		if err != nil {
			return fmt.Errorf("failed to decompress kernelcache %s: %v", kcache, err)
		}

		if err = os.WriteFile(kcache, dat, 0660); err != nil {
			return fmt.Errorf("failed to write kernelcache %s: %v", kcache, err)
		}
	} else {
		if err = os.WriteFile(kcache, km.IM4P.Data, 0660); err != nil {
			return fmt.Errorf("failed to write kernelcache %s: %v", kcache, err)
		}
	}

	return nil
}

// DecompressData decompresses compressed kernelcache []byte data
func DecompressData(cc *CompressedCache) ([]byte, error) {
	utils.Indent(log.Debug, 2)("Decompressing Kernelcache")

	if bytes.Contains(cc.Magic, []byte("bvx2")) { // LZFSE
		utils.Indent(log.Debug, 3)("Kernelcache is LZFSE compressed")

		// dat := lzfse.DecodeBuffer(cc.Data)
		// buf := new(bytes.Buffer)

		// _, err := buf.ReadFrom(lr)
		// if err != nil {
		// 	return nil, errors.Wrap(err, "failed to lzfse decompress kernelcache")
		// }

		dat, err := lzfse.NewDecoder(cc.Data).DecodeBuffer()
		if err != nil {
			return nil, errors.Wrap(err, "failed to lzfse decompress kernelcache")
		}

		fat, err := macho.NewFatFile(bytes.NewReader(dat))
		if errors.Is(err, macho.ErrNotFat) {
			return dat, nil
		}
		if err != nil {
			return nil, errors.Wrap(err, "failed to parse fat mach-o")
		}
		defer fat.Close()

		// Sanity check
		if len(fat.Arches) > 1 {
			return nil, errors.New("found more than 1 mach-o fat file")
		}

		// Essentially: lipo -thin arm64e
		return dat[fat.Arches[0].Offset:], nil

	} else if bytes.Contains(cc.Magic, []byte("comp")) { // LZSS
		utils.Indent(log.Debug, 3)("kernelcache is LZSS compressed")
		buffer := bytes.NewBuffer(cc.Data)
		lzssHeader := lzss.Header{}
		// Read entire file header.
		if err := binary.Read(buffer, binary.BigEndian, &lzssHeader); err != nil {
			return nil, err
		}

		msg := fmt.Sprintf("compressed size: %d, uncompressed: %d, checkSum: 0x%x",
			lzssHeader.CompressedSize,
			lzssHeader.UncompressedSize,
			lzssHeader.CheckSum,
		)
		utils.Indent(log.Debug, 3)(msg)

		cc.Header = lzssHeader

		if int(lzssHeader.CompressedSize) > cc.Size {
			return nil, fmt.Errorf("compressed_size: %d is greater than file_size: %d", cc.Size, lzssHeader.CompressedSize)
		}

		// Read compressed file data.
		cc.Data = buffer.Next(int(lzssHeader.CompressedSize))
		dec := lzss.Decompress(cc.Data)
		return dec[:], nil
	} else if types.Magic(binary.LittleEndian.Uint64(cc.Data[0:8])) == types.Magic64 { // uncompressed
		return cc.Data, nil
	}

	return []byte{}, errors.New("unsupported compression")
}

// RemoteParse parses plist files in a remote ipsw file
func RemoteParse(zr *zip.Reader, destPath string) error {

	i, err := info.ParseZipFiles(zr.File)
	if err != nil {
		return err
	}
	folder, err := i.GetFolder()
	if err != nil {
		log.Errorf("failed to get folder from remote zip metadata: %v", err)
	}
	destPath = filepath.Join(destPath, folder)

	for _, f := range zr.File {
		if strings.Contains(f.Name, "kernelcache.") {
			fname := i.GetKernelCacheFileName(f.Name)
			// fname := fmt.Sprintf("%s.%s", strings.TrimSuffix(f.Name, filepath.Ext(f.Name)), strings.Join(i.GetDevicesForKernelCache(f.Name), "_"))
			fname = filepath.Join(destPath, filepath.Clean(fname))
			if _, err := os.Stat(fname); os.IsNotExist(err) {
				kdata := make([]byte, f.UncompressedSize64)
				rc, err := f.Open()
				if err != nil {
					return errors.Wrapf(err, "failed to open file in zip: %s", f.Name)
				}
				io.ReadFull(rc, kdata)
				rc.Close()

				kcomp, err := ParseImg4Data(kdata)
				if err != nil {
					return errors.Wrap(err, "failed parse kernelcache img4")
				}

				dec, err := DecompressData(kcomp)
				if err != nil {
					return errors.Wrapf(err, "failed to decompress kernelcache %s", fname)
				}

				os.Mkdir(destPath, 0750)
				err = os.WriteFile(fname, dec, 0660)
				if err != nil {
					return errors.Wrap(err, "failed to write kernelcache")
				}
				utils.Indent(log.Info, 2)(fmt.Sprintf("Writing %s", fname))
			} else {
				log.Warnf("kernelcache already exists: %s", fname)
			}
		}
	}

	return nil
}

// Parse parses the compressed kernelcache Img4 data
func Parse(r io.ReadCloser) ([]byte, error) {
	var buf bytes.Buffer

	if _, err := r.Read(buf.Bytes()); err != nil {
		return nil, errors.Wrap(err, "failed to read data")
	}

	kcomp, err := ParseImg4Data(buf.Bytes())
	if err != nil {
		return nil, errors.Wrap(err, "failed parse kernelcache img4")
	}

	dec, err := DecompressData(kcomp)
	if err != nil {
		return nil, errors.Wrap(err, "failed to decompress kernelcache")
	}
	r.Close()

	return dec, nil
}

func GetVersion(m *macho.File) (*Version, error) {
	var kv Version

	kc := m

	if kc.FileTOC.FileHeader.Type == types.MH_FILESET {
		var err error
		kc, err = m.GetFileSetFileByName("kernel")
		if err != nil {
			return nil, fmt.Errorf("failed to parse fileset entry 'kernel': %v", err)
		}
	}

	if sec := kc.Section("__TEXT", "__const"); sec != nil {
		dat, err := sec.Data()
		if err != nil {
			return nil, fmt.Errorf("failed to read cstrings in %s.%s: %v", sec.Seg, sec.Name, err)
		}

		csr := bytes.NewBuffer(dat[:])

		foundKV := false
		foundLLVM := false

		for {
			s, err := csr.ReadString('\x00')

			if err == io.EOF {
				break
			}

			if err != nil {
				return nil, fmt.Errorf("failed to read string: %v", err)
			}

			s = strings.Trim(s, "\x00")

			if len(s) > 0 {
				if utils.IsASCII(s) {
					reKV := regexp.MustCompile(`^Darwin Kernel Version (?P<darwin>.+): (?P<date>.+); root:xnu-(?P<xnu>.+)/(?P<type>.+)_(?P<arch>.+)_(?P<cpu>.+)$`)
					if reKV.MatchString(s) {
						foundKV = true
						kv.rawKernel = s
						matches := reKV.FindStringSubmatch(s)
						kv.Kernel.Darwin = matches[reKV.SubexpIndex("darwin")]
						// TODO: confirm that day is not in form 02 for day
						kv.Kernel.Date, err = time.Parse("Mon Jan 2 15:04:05 MST 2006", matches[reKV.SubexpIndex("date")])
						if err != nil {
							return nil, fmt.Errorf("failed to parse date %s: %v", matches[reKV.SubexpIndex("date")], err)
						}
						kv.Kernel.XNU = matches[reKV.SubexpIndex("xnu")]
						kv.Kernel.Type = matches[reKV.SubexpIndex("type")]
						kv.Kernel.Arch = matches[reKV.SubexpIndex("arch")]
						kv.Kernel.CPU = matches[reKV.SubexpIndex("cpu")]
					}

					reLLVM := regexp.MustCompile(`^Apple LLVM (?P<version>.+) \(clang-(?P<clang>.+)\) \[(?P<flags>.+)\]$`)
					if reLLVM.MatchString(s) {
						foundLLVM = true
						kv.rawLLVM = s
						matches := reLLVM.FindStringSubmatch(s)
						kv.LLVM.Version = matches[reLLVM.SubexpIndex("version")]
						kv.LLVM.Clang = matches[reLLVM.SubexpIndex("clang")]
						kv.LLVM.Flags = strings.Split(matches[reLLVM.SubexpIndex("flags")], ", ")
					}

					if foundKV && foundLLVM {
						break
					}
				}
			}
		}
	} else {
		return nil, fmt.Errorf("section __TEXT.__const not found in kernelcache (if this is a macOS kernel you might need to first extract the fileset entry)")
	}

	return &kv, nil
}<|MERGE_RESOLUTION|>--- conflicted
+++ resolved
@@ -142,13 +142,8 @@
 }
 
 // Decompress decompresses a compressed kernelcache
-<<<<<<< HEAD
-func Decompress(kcache string) error {
+func Decompress(kcache, outputDir string) error {
 	content, err := os.ReadFile(kcache)
-=======
-func Decompress(kcache, outputDir string) error {
-	content, err := ioutil.ReadFile(kcache)
->>>>>>> 68cd8d19
 	if err != nil {
 		return errors.Wrap(err, "failed to read Kernelcache")
 	}
@@ -164,14 +159,10 @@
 		return fmt.Errorf("failed to decompress kernelcache %s: %v", kcache, err)
 	}
 
-<<<<<<< HEAD
-	err = os.WriteFile(kcache+".decompressed", dec, 0660)
-=======
 	kcache = filepath.Join(outputDir, kcache+".decompressed")
 	os.MkdirAll(filepath.Dir(kcache), 0755)
 
-	err = ioutil.WriteFile(kcache, dec, 0660)
->>>>>>> 68cd8d19
+	err = os.WriteFile(kcache, dec, 0660)
 	if err != nil {
 		return errors.Wrap(err, "failed to write kernelcache")
 	}
@@ -181,7 +172,7 @@
 
 // DecompressKernelManagement decompresses a compressed KernelManagement_host kernelcache
 func DecompressKernelManagement(kcache, outputDir string) error {
-	content, err := ioutil.ReadFile(kcache)
+	content, err := os.ReadFile(kcache)
 	if err != nil {
 		return errors.Wrap(err, "failed to read Kernelcache")
 	}
