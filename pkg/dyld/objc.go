package dyld

import (
	"bufio"
	"bytes"
	"encoding/binary"
	"fmt"
	"io"
	"sort"
	"strings"

	"github.com/apex/log"
	"github.com/blacktop/go-macho"
	"github.com/blacktop/go-macho/types"
	"github.com/blacktop/go-macho/types/objc"
	"github.com/pkg/errors"
)

type optFlags uint32

const (
	isProduction              optFlags = (1 << 0)      // never set in development cache
	noMissingWeakSuperclasses optFlags = (1 << 1)      // never set in development cache
	mask                      uint64   = (1 << 40) - 1 // 40bit mask
)

// objcInfo is the dyld_shared_cache dylib objc object
type objcInfo struct {
	Methods   []objc.Method
	ClassRefs map[uint64]*objc.Class
	SuperRefs map[uint64]*objc.Class
	SelRefs   map[uint64]*objc.Selector
	ProtoRefs map[uint64]*objc.Protocol
	CFStrings []objc.CFString
}

type ObjcClassheaderT struct {
	ClsOffset int32
	HiOffset  int32
}

type ClassHeaderV16T uint64

func (h ClassHeaderV16T) IsDuplicate() bool {
	return types.ExtractBits(uint64(h), 0, 1) == 1
}

// ObjectCacheOffset returns offset from the shared cache base
func (h ClassHeaderV16T) ObjectCacheOffset() uint64 {
	return types.ExtractBits(uint64(h), 1, 47)
}
func (h ClassHeaderV16T) DylibObjCIndex() uint16 {
	return uint16(types.ExtractBits(uint64(h), 48, 16))
}

/*
 * objc_opt_t - dyld/include/objc-shared-cache.h
 *
 *  Top-level optimization structure.
 */

// Optimization structure
type Optimization struct {
	Version                                      uint32
	Flags                                        optFlags
	SelectorOptOffset                            int32
	HeaderOptRoOffset                            int32
	UnusedClassOptOffset                         int32
	UnusedProtocolOptOffset                      int32
	HeaderoptRwOffset                            int32
	UnusedProtocolOpt2Offset                     int32
	LargeSharedCachesClassOffset                 int32
	LargeSharedCachesProtocolOffset              int32
	RelativeMethodSelectorBaseAddressCacheOffset uint64
}

func (o Optimization) isPointerAligned() bool {
	return (binary.Size(o) % 8) == 0
}

func (o Optimization) GetClassOffset() int32 {
	if o.Version >= 16 {
		return o.LargeSharedCachesClassOffset
	} else {
		return o.UnusedClassOptOffset
	}
}

func (o Optimization) GetProtocolOffset() int32 {
	if o.Version >= 16 {
		return o.LargeSharedCachesProtocolOffset
	} else if o.Version >= 15 {
		return o.UnusedProtocolOpt2Offset
	} else {
		return o.UnusedProtocolOptOffset
	}
}

func (o Optimization) String() string {
	return fmt.Sprintf(
		"Version                                      = %d\n"+
			"Flags                                        = %d\n"+
			"SelectorOptOffset                            = %#x\n"+
			"HeaderOptRoOffset                            = %#x\n"+
			"ClassOptOffset                               = %#x\n"+
			"ProtocolOptOffset                            = %#x\n"+
			"HeaderOptRwOffset                            = %#x\n"+
			"ProtocolOpt2Offset                           = %#x\n"+
			"LargeSharedCachesClassOffset                 = %#x\n"+
			"LargeSharedCachesProtocolOffset              = %#x\n"+
			"RelativeMethodSelectorBaseAddressCacheOffset = %#x\n"+
			"isPointerAligned                             = %t\n",
		o.Version,
		o.Flags,
		o.SelectorOptOffset,
		o.HeaderOptRoOffset,
		o.UnusedClassOptOffset,
		o.UnusedProtocolOptOffset,
		o.HeaderoptRwOffset,
		o.UnusedProtocolOpt2Offset,
		o.LargeSharedCachesClassOffset,
		o.LargeSharedCachesProtocolOffset,
		o.RelativeMethodSelectorBaseAddressCacheOffset,
		o.isPointerAligned())
}

func (f *File) getLibObjC() (*macho.File, error) {
	image, err := f.Image("/usr/lib/libobjc.A.dylib")
	if err != nil {
		return nil, err
	}

	m, err := image.GetPartialMacho()
	if err != nil {
		return nil, err
	}

	return m, nil
}

func (f *File) getOptimizations() (*macho.Section, *Optimization, error) {

	libObjC, err := f.getLibObjC()
	if err != nil {
		return nil, nil, err
	}

	if s := libObjC.Section("__TEXT", "__objc_opt_ro"); s != nil {
		dat, err := s.Data()
		if err != nil {
			return nil, nil, fmt.Errorf("failed to read __TEXT.__objc_opt_ro data")
		}
		opt := Optimization{}
		if err := binary.Read(bytes.NewReader(dat), f.ByteOrder, &opt); err != nil {
			return nil, nil, err
		}
		if opt.Version > 16 {
			return nil, nil, fmt.Errorf("objc optimization version should be 16 or less, but found %d", opt.Version)
		}
		// log.Debugf("Objective-C Optimizations:\n%s", opt)
		return s, &opt, nil
	}

	return nil, nil, fmt.Errorf("unable to find section __TEXT.__objc_opt_ro in /usr/lib/libobjc.A.dylib")
}

func (f *File) getSelectorStringHash() (*StringHash, error) {

	sec, opt, err := f.getOptimizations()
	if err != nil {
		return nil, err
	}

	if opt.SelectorOptOffset == 0 {
		return nil, fmt.Errorf("selopt_offset is 0")
	}

	shash := StringHash{FileOffset: int64(sec.Offset) + int64(opt.SelectorOptOffset), opt: opt}

	if err = shash.Read(io.NewSectionReader(f.r[f.UUID], 0, 1<<63-1)); err != nil {
		return nil, err
	}

	return &shash, nil
}

// func (f *File) getHeaderRoStringHash() (*StringHash, error) {

// 	sec, opt, err := f.getOptimizations()
// 	if err != nil {
// 		return nil, err
// 	}

// 	if opt.HeaderOptRoOffset == 0 {
// 		return nil, fmt.Errorf("headeropt_ro_offset is 0")
// 	}

// 	shash := StringHash{FileOffset: int64(sec.Offset) + int64(opt.HeaderOptRoOffset)}

// 	if err = shash.Read(io.NewSectionReader(f.r[f.UUID], 0, 1<<63-1)); err != nil {
// 		return nil, err
// 	}

// 	return &shash, nil
// }

func (f *File) getClassStringHash() (*StringHash, error) {

	sec, opt, err := f.getOptimizations()
	if err != nil {
		return nil, err
	}

	if opt.GetClassOffset() == 0 {
		return nil, fmt.Errorf("clsopt_offset is 0")
	}

	shash := StringHash{FileOffset: int64(sec.Offset) + int64(opt.GetClassOffset()), opt: opt}

	if err = shash.Read(io.NewSectionReader(f.r[f.UUID], 0, 1<<63-1)); err != nil {
		return nil, err
	}

	return &shash, nil
}

func (f *File) getProtocolStringHash() (*StringHash, error) {

	sec, opt, err := f.getOptimizations()
	if err != nil {
		return nil, err
	}

	if opt.GetProtocolOffset() == 0 {
		return nil, fmt.Errorf("protocolopt_offset is 0")
	}

	shash := StringHash{FileOffset: int64(sec.Offset) + int64(opt.GetProtocolOffset()), opt: opt}

	if err = shash.Read(io.NewSectionReader(f.r[f.UUID], 0, 1<<63-1)); err != nil {
		return nil, err
	}

	return &shash, nil
}

// func (f *File) getHeaderRwStringHash() (*StringHash, error) {

// 	sec, opt, err := f.getOptimizations()
// 	if err != nil {
// 		return nil, err
// 	}

// 	if opt.HeaderOptRwOffset == 0 {
// 		return nil, fmt.Errorf("headeropt_rw_offset is 0")
// 	}

// 	shash := StringHash{FileOffset: int64(sec.Offset) + int64(opt.HeaderOptRwOffset)}

// 	if err = shash.Read(io.NewSectionReader(f.r[f.UUID], 0, 1<<63-1)); err != nil {
// 		return nil, err
// 	}

// 	return &shash, nil
// }

func (f *File) dumpOffsets(offsets []int32, fileOffset int64) {
	sort.Slice(offsets, func(i, j int) bool { return offsets[i] < offsets[j] })
	sr := io.NewSectionReader(f.r[f.UUID], 0, 1<<63-1)
	for _, ptr := range offsets {
		if ptr != 0 {
			sr.Seek(int64(int32(fileOffset)+ptr), io.SeekStart)
			s, err := bufio.NewReader(sr).ReadString('\x00')
			if err != nil {
				log.Errorf("failed to read selector name at %#x: %v", int32(fileOffset)+ptr, err)
			}
			addr, _ := f.GetVMAddressForUUID(f.UUID, uint64(int32(fileOffset)+ptr))
			fmt.Printf("    0x%x: %s\n", addr, strings.Trim(s, "\x00"))
		}

	}
}

type objc_headeropt_ro_t struct {
	Count   uint32
	Entsize uint32
	Headers []header_info
}
type header_info struct {
	// Note, this is no longer a pointer, but instead an offset to a pointer
	// from this location.
	MhdrOffset int64

	// Note, this is no longer a pointer, but instead an offset to a pointer
	// from this location.
	InfoOffset int64

	// Offset from this location to the non-lazy class list
	NlclslistOffset int64
	NlclslistCount  uint64

	// Offset from this location to the non-lazy category list
	NlcatlistOffset int64
	NlcatlistCount  uint64

	// Offset from this location to the category list
	CatlistOffset int64
	CatlistCount  uint64

	// Offset from this location to the category list 2
	Catlist2Offset int64
	Catlist2Count  uint64
}

type objc_headeropt_rw_t struct {
	Count   uint32
	Entsize uint32
	Headers []header_info_rw
}
type header_info_rw struct {
	Ptr uint64
}

// func (f *File) dumpHeaderROOffsets(offsets []int32, fileOffset int64) {
// 	sort.Slice(offsets, func(i, j int) bool { return offsets[i] < offsets[j] })
// 	sr := io.NewSectionReader(f.r[f.UUID], 0, 1<<63-1)
// 	for _, ptr := range offsets {
// 		if ptr != 0 {
// 			// sr.Seek(int64(int32(fileOffset)+ptr), io.SeekStart)
// 			sr.Seek(int64(int32(fileOffset)), io.SeekStart)
// 			var opt objc_headeropt_ro_t

// 			// off, err = f.GetOffset(f.SlideInfo.SlidePointer(classPtr.DataVMAddrAndFastFlags) & objc.FAST_DATA_MASK64)
// 			// if err != nil {
// 			// 	return nil, fmt.Errorf("failed to convert vmaddr: %v", err)
// 			// }

// 			// sr.Seek(int64(off), io.SeekStart)
// 			if err := binary.Read(sr, f.ByteOrder, &opt.Count); err != nil {
// 				log.Errorf("failed to read objc_headeropt_ro_t: %v", err)
// 			}
// 			if err := binary.Read(sr, f.ByteOrder, &opt.Entsize); err != nil {
// 				log.Errorf("failed to read objc_headeropt_ro_t: %v", err)
// 			}
// 			opt.Headers = make([]header_info, int(opt.Count))
// 			if err := binary.Read(sr, f.ByteOrder, &opt.Headers); err != nil {
// 				log.Errorf("failed to read objc_headeropt_ro_t: %v", err)
// 			}

// 			addr, _ := f.GetVMAddressForUUID(f.UUID,uint64(int32(fileOffset) + ptr))
// 			fmt.Printf("    0x%x: %#v\n", addr, opt)
// 		}

// 	}
// }

func (f *File) offsetsToMap(offsets []int32, fileOffset int64) map[string]uint64 {
	objcMap := make(map[string]uint64)

	sort.Slice(offsets, func(i, j int) bool { return offsets[i] < offsets[j] })
	sr := io.NewSectionReader(f.r[f.UUID], 0, 1<<63-1)
	for _, ptr := range offsets {
		if ptr != 0 {
			sr.Seek(int64(int32(fileOffset)+ptr), io.SeekStart)
			s, err := bufio.NewReader(sr).ReadString('\x00')
			if err != nil {
				log.Errorf("failed to read selector name at %#x: %v", int32(fileOffset)+ptr, err)
			}
			addr, _ := f.GetVMAddressForUUID(f.UUID, uint64(int32(fileOffset)+ptr))
			objcMap[strings.Trim(s, "\x00")] = addr

			f.AddressToSymbol[addr] = strings.Trim(s, "\x00")
		}

	}
	return objcMap
}

// GetAllSelectors is a dumb brute force way to get all the ObjC selector/class etc address
// by just dumping all the strings in the __OBJC_RO segment
// returns: map[sym]addr
func (f *File) GetAllObjCSelectors(print bool) (map[string]uint64, error) {

	shash, err := f.getSelectorStringHash()
	if err != nil {
		return nil, fmt.Errorf("failed read selector objc_stringhash_t: %v", err)
	}

	if print {
		f.dumpOffsets(shash.Offsets, shash.FileOffset)
	}

	return f.offsetsToMap(shash.Offsets, shash.FileOffset), nil
}

// GetSelectorAddress returns a selector name's address
func (f *File) GetSelectorAddress(selector string) (uint64, error) {
	shash, err := f.getSelectorStringHash()
	if err != nil {
		return 0, fmt.Errorf("failed get selector objc_stringhash_t for %s: %v", selector, err)
	}

	selIndex, err := shash.getIndex(selector)
	if err != nil {
		return 0, fmt.Errorf("failed get selector address for %s", selector)
	}

	ptr, err := f.GetVMAddressForUUID(f.UUID, uint64(shash.FileOffset+int64(shash.Offsets[selIndex])))
	if err != nil {
		return 0, fmt.Errorf("failed get selector address for %s: %w", selector, err)
	}

	return ptr, nil
}

// GetAllClasses dumps the classes from the optimized string hash
func (f *File) GetAllObjCClasses(print bool) (map[string]uint64, error) {
	shash, err := f.getClassStringHash()
	if err != nil {
		return nil, fmt.Errorf("failed read class objc_stringhash_t")
	}

	if print {
		f.dumpOffsets(shash.Offsets, shash.FileOffset)
	}

	return f.offsetsToMap(shash.Offsets, shash.FileOffset), nil
}

// GetClassAddress returns a class address
func (f *File) GetClassAddress(class string) (uint64, error) {
	shash, err := f.getClassStringHash()
	if err != nil {
		return 0, fmt.Errorf("failed read selector objc_stringhash_t: %v", err)
	}

	selIndex, err := shash.getIndex(class)
	if err != nil {
		return 0, fmt.Errorf("failed get class address for %s: %v", class, err)
	}

	ptr, err := f.GetVMAddressForUUID(f.UUID, uint64(shash.FileOffset+int64(shash.Offsets[selIndex])))
	if err != nil {
		return 0, fmt.Errorf("failed get class address for %s: %w", class, err)
	}

	return ptr, nil
}

// GetAllProtocols dumps the protols from the optimized string hash
func (f *File) GetAllObjCProtocols(print bool) (map[string]uint64, error) {
	shash, err := f.getProtocolStringHash()
	if err != nil {
		return nil, fmt.Errorf("failed read selector objc_stringhash_t: %v", err)
	}

	if print {
		f.dumpOffsets(shash.Offsets, shash.FileOffset)
	}

	return f.offsetsToMap(shash.Offsets, shash.FileOffset), nil
}

// GetProtocolAddress returns a protocol address
func (f *File) GetProtocolAddress(protocol string) (uint64, error) {
	shash, err := f.getProtocolStringHash()
	if err != nil {
		return 0, fmt.Errorf("failed read selector objc_stringhash_t: %v", err)
	}

	selIndex, err := shash.getIndex(protocol)
	if err != nil {
		return 0, fmt.Errorf("failed get protocol address for %s: %v", protocol, err)
	}

	ptr, err := f.GetVMAddressForUUID(f.UUID, uint64(shash.FileOffset+int64(shash.Offsets[selIndex])))
	if err != nil {
		return 0, fmt.Errorf("failed get protocol address for %s: %w", protocol, err)
	}

	return ptr, nil
}

// // GetAllHeaderRO dumps the header_ro from the optimized string hash
// func (f *File) GetAllHeaderRO(print bool) (map[string]uint64, error) {

// 	shash, err := f.getHeaderRoStringHash()
// 	if err != nil {
// 		return nil, errors.Wrapf(err, "failed read header_ro objc_stringhash_t")
// 	}

// 	if print {
// 		f.dumpHeaderROOffsets(shash.Offsets, shash.FileOffset)
// 	}

// 	return f.offsetsToMap(shash.Offsets, shash.FileOffset), nil
// }

// // GetAllHeaderRW dumps the header_ro from the optimized string hash
// func (f *File) GetAllHeaderRW(print bool) (map[string]uint64, error) {

// 	shash, err := f.getHeaderRwStringHash()
// 	if err != nil {
// 		return nil, errors.Wrapf(err, "failed read header_rw objc_stringhash_t")
// 	}

// 	if print {
// 		f.dumpHeaderROOffsets(shash.Offsets, shash.FileOffset)
// 	}

// 	return f.offsetsToMap(shash.Offsets, shash.FileOffset), nil
// }

// ClassesForImage returns all of the Objective-C classes for a given image
func (f *File) ClassesForImage(imageNames ...string) error {
	var images []*CacheImage

	if len(imageNames) > 0 && len(imageNames[0]) > 0 {
		for _, imageName := range imageNames {
			image, err := f.Image(imageName)
			if err != nil {
				return err
			}
			images = append(images, image)
		}
	} else {
		images = f.Images
	}

	for _, image := range images {
		m, err := image.GetMacho()
		if err != nil {
			return fmt.Errorf("failed get image %s as MachO: %v", image.Name, err)
		}

		image.ObjC.ClassRefs, err = m.GetObjCClassReferences()
		if err != nil {
			return err
		}

		for ptr, class := range image.ObjC.ClassRefs {
			if len(class.Name) > 0 {
				f.AddressToSymbol[class.ClassPtr] = fmt.Sprintf("class_%s", class.Name)
				if sym, ok := f.AddressToSymbol[ptr]; ok {
					if len(sym) < len(class.Name) {
						f.AddressToSymbol[ptr] = class.Name
					}
				} else {
					f.AddressToSymbol[ptr] = class.Name
				}
			}
		}

		image.ObjC.SuperRefs, err = m.GetObjCSuperReferences()
		if err != nil {
			return err
		}

		for ptr, class := range image.ObjC.SuperRefs {
			if len(class.Name) > 0 {
				f.AddressToSymbol[class.ClassPtr] = fmt.Sprintf("class_%s", class.Name)
				if sym, ok := f.AddressToSymbol[ptr]; ok {
					if len(sym) < len(class.Name) {
						f.AddressToSymbol[ptr] = class.Name
					}
				} else {
					f.AddressToSymbol[ptr] = class.Name
				}
			}
		}
	}

	return nil
}

// ProtocolsForImage returns all of the Objective-C protocols for a given image
func (f *File) ProtocolsForImage(imageNames ...string) error {
	var images []*CacheImage

	if len(imageNames) > 0 && len(imageNames[0]) > 0 {
		for _, imageName := range imageNames {
			image, err := f.Image(imageName)
			if err != nil {
				return err
			}
			images = append(images, image)
		}
	} else {
		images = f.Images
	}

	for _, image := range images {
		m, err := image.GetPartialMacho()
		if err != nil {
			return fmt.Errorf("failed get image %s as MachO %v", image.Name, err)
		}
		image.ObjC.ProtoRefs, err = m.GetObjCProtoReferences()
		if err != nil {
			if !errors.Is(err, macho.ErrObjcSectionNotFound) {
				return fmt.Errorf("failed to get protocol references for image %s: %v", image.Name, err)
			}
		}
		for k, v := range image.ObjC.ProtoRefs {
			f.AddressToSymbol[v.Ptr] = v.Name
			f.AddressToSymbol[k] = fmt.Sprintf("proto_%s", v.Name)
		}
	}

	return nil
}

// SelectorsForImage returns all of the Objective-C selectors for a given image
func (f *File) SelectorsForImage(imageNames ...string) error {

	var images []*CacheImage

	if len(imageNames) > 0 && len(imageNames[0]) > 0 {
		for _, imageName := range imageNames {
			image, err := f.Image(imageName)
			if err != nil {
				return err
			}
			images = append(images, image)
		}
	} else {
		images = f.Images
	}

	for _, image := range images {
		m, err := image.GetMacho()
		if err != nil {
			return fmt.Errorf("failed get image %s as MachO: %v", image.Name, err)
		}
		defer m.Close()

		image.ObjC.SelRefs, err = m.GetObjCSelectorReferences()
		if err != nil {
			return err
		}

		for ptr, sel := range image.ObjC.SelRefs {
			if len(sel.Name) > 0 {
				f.AddressToSymbol[ptr] = fmt.Sprintf("sel_%s", sel.Name)
				if sym, ok := f.AddressToSymbol[sel.VMAddr]; ok {
					if len(sym) < len(sel.Name) {
						f.AddressToSymbol[sel.VMAddr] = sel.Name
					}
				} else {
					f.AddressToSymbol[sel.VMAddr] = sel.Name
				}
			}
		}
	}

	return nil
}

// GetAllObjcMethods parses all the ObjC method lists in the cache dylibs
func (f *File) GetAllObjcMethods() error {
	return f.MethodsForImage()
}

// MethodsForImage returns all of the Objective-C methods for a given image
func (f *File) MethodsForImage(imageNames ...string) error {

	var images []*CacheImage

	if len(imageNames) > 0 && len(imageNames[0]) > 0 {
		for _, imageName := range imageNames {
			image, err := f.Image(imageName)
			if err != nil {
				return err
			}
			images = append(images, image)
		}
	} else {
		images = f.Images
	}

	for _, image := range images {
		m, err := image.GetMacho()
		if err != nil {
			return fmt.Errorf("failed get image %s as MachO: %v", image.Name, err)
		}

		image.ObjC.Methods, err = m.GetObjCMethodList()
		if err != nil {
			return fmt.Errorf("failed to get objc methods for %s: %v", image.Name, err)
		}

		for _, meth := range image.ObjC.Methods {
			if len(meth.Name) > 0 {
				if sym, ok := f.AddressToSymbol[meth.ImpVMAddr]; ok {
					if len(sym) < len(meth.Name) {
						f.AddressToSymbol[meth.ImpVMAddr] = meth.Name
					}
				} else {
					f.AddressToSymbol[meth.ImpVMAddr] = meth.Name
				}
			}
		}
	}

	return nil
}

// ImpCachesForImage dumps all of the Objective-C imp caches for a given image
func (f *File) ImpCachesForImage(imageNames ...string) error {
	var optOffsets objc.OptOffsets
	// var optOffsets objc.OptOffsets2
	var selectorStringVMAddrStart uint64
	var selectorStringVMAddrEnd uint64

	_, opt, err := f.getOptimizations()
	if err != nil {
		return err
	}

	if f.IsDyld4 || opt.Version >= 16 {
		return fmt.Errorf("imp-cache dumping is NOT supported on macOS12/iOS15+ (yet)")
	}

	libObjC, err := f.getLibObjC()
	if err != nil {
		return err
	}

	if sec := libObjC.Section("__DATA_CONST", "__objc_scoffs"); sec != nil {
		uuid, off, err := f.GetOffset(sec.Addr)
		if err != nil {
			return fmt.Errorf("failed to convert vmaddr: %v", err)
		}

		dat := make([]byte, sec.Size)
		if _, err := f.r[uuid].ReadAt(dat, int64(off)); err != nil {
			return fmt.Errorf("failed to read %s.%s data: %v", sec.Seg, sec.Name, err)
		}

		if err := binary.Read(bytes.NewReader(dat), f.ByteOrder, &optOffsets); err != nil {
			return err
		}

		selectorStringVMAddrStart = f.SlideInfo.SlidePointer(optOffsets.MethodNameStart)
		selectorStringVMAddrEnd = f.SlideInfo.SlidePointer(optOffsets.MethodNameEnd)
		// inlinedSelectorsVMAddrStart = scoffs[2]
		// inlinedSelectorsVMAddrEnd = scoffs[3]
	} else {
		return fmt.Errorf("unable to find __DATA_CONST.__objc_scoffs")
	}

	var images []*CacheImage

	if len(imageNames) > 0 && len(imageNames[0]) > 0 {
		for _, imageName := range imageNames {
			image, err := f.Image(imageName)
			if err != nil {
				return err
			}
			images = append(images, image)
		}
	} else {
		images = f.Images
	}

	for _, image := range images {
		m, err := image.GetMacho()
		if err != nil {
			return fmt.Errorf("failed get image %s as MachO: %v", image.Name, err)
		}

<<<<<<< HEAD
		image.ObjC.ClassRefs = make(map[uint64]*objc.Class)

		sec := m.Section("__DATA", "__objc_classrefs")
		if sec != nil {
			r := io.NewSectionReader(f.r, int64(sec.Offset), int64(sec.Size))
			classPtrs := make([]uint64, sec.Size/8)
			if err := binary.Read(r, f.ByteOrder, &classPtrs); err != nil {
				return err
			}
			for idx, ptr := range classPtrs {
				classPtrs[idx] = ptr & mask // TODO use chain fixups
			}

			for _, ptr := range classPtrs {
				c, err := f.GetObjCClass(ptr)
=======
		image.ObjC.ClassRefs, err = m.GetObjCClassReferences()
		if err != nil {
			return err
		}

		for _, c := range image.ObjC.ClassRefs {

			if f.SlideInfo.SlidePointer(c.MethodCacheProperties) > 0 {
				uuid, off, err := f.GetOffset(c.MethodCacheProperties)
>>>>>>> 136efef3
				if err != nil {
					return fmt.Errorf("failed to convert vmaddr: %v", err)
				}

				sr := io.NewSectionReader(f.r[uuid], 0, 1<<63-1)

				sr.Seek(int64(off), io.SeekStart)

				var impCache objc.ImpCache
				if err := binary.Read(sr, f.ByteOrder, &impCache.PreoptCacheT); err != nil {
					return fmt.Errorf("failed to read preopt_cache_t: %v", err)
				}

				impCache.Entries = make([]objc.PreoptCacheEntryT, impCache.Capacity())
				if err := binary.Read(sr, f.ByteOrder, &impCache.Entries); err != nil {
					return fmt.Errorf("failed to read []preopt_cache_entry_t: %v", err)
				}

				fmt.Printf("%s: (%s, buckets: %d)\n", c.Name, impCache.PreoptCacheT, impCache.Capacity())

				for _, bucket := range impCache.Entries {
					if bucket.SelOffset == 0xFFFFFFFF {
						fmt.Printf("  - %#09x:\n", 0)
					} else {
						if selectorStringVMAddrStart+uint64(bucket.SelOffset) < selectorStringVMAddrEnd {
							sel, err := f.GetCString(selectorStringVMAddrStart + uint64(bucket.SelOffset))
							if err != nil {
								return fmt.Errorf("failed to get cstring for selector in imp-cache bucket")
							}
							fmt.Printf("  - %#09x: %s\n", c.ClassPtr-uint64(bucket.ImpOffset), sel)
						} // TODO: handle the error case warn or crash?
					}
				}
			} else {
				fmt.Printf("%s: empty\n", c.Name)
			}
		}

		m.Close()
	}

	return nil
}

// CFStringsForImage returns all of the Objective-C cfstrings for a given image
func (f *File) CFStringsForImage(imageNames ...string) error {
	var images []*CacheImage

	if len(imageNames) > 0 && len(imageNames[0]) > 0 {
		for _, imageName := range imageNames {
			image, err := f.Image(imageName)
			if err != nil {
				return err
			}
			images = append(images, image)
		}
	} else {
		images = f.Images
	}

	for _, image := range images {
		m, err := image.GetMacho()
		if err != nil {
			return fmt.Errorf("failed get image %s as MachO: %v", image.Name, err)
		}

		image.ObjC.CFStrings, err = m.GetCFStrings()
		if err != nil {
			return err
		}

		for _, cfstr := range image.ObjC.CFStrings {
			if len(cfstr.Name) > 0 {
				f.AddressToSymbol[cfstr.Address] = cfstr.Name
			}
		}
	}

	return nil
}

// GetObjCClass parses an ObjC class at a given virtual memory address
func (f *File) GetObjCClass(vmaddr uint64) (*objc.Class, error) {
	var classPtr objc.SwiftClassMetadata64

	uuid, off, err := f.GetOffset(vmaddr)
	if err != nil {
		return nil, fmt.Errorf("failed to convert vmaddr: %v", err)
	}
	sr := io.NewSectionReader(f.r[uuid], 0, 1<<63-1)

	sr.Seek(int64(off), io.SeekStart)
	if err := binary.Read(sr, f.ByteOrder, &classPtr); err != nil {
		return nil, fmt.Errorf("failed to read swift_class_metadata_t: %v", err)
	}

	// info, err := f.GetObjCClassInfo(f.SlideInfo.SlidePointer(classPtr.DataVMAddrAndFastFlags) & objc.FAST_DATA_MASK64)
	// if err != nil {
	// 	return nil, fmt.Errorf("failed to get class info at vmaddr: 0x%x; %v", classPtr.DataVMAddrAndFastFlags&objc.FAST_DATA_MASK64, err)
	// }

	var info objc.ClassRO64

	off, err = f.GetOffsetForUUID(uuid, f.SlideInfo.SlidePointer(classPtr.DataVMAddrAndFastFlags)&objc.FAST_DATA_MASK64)
	if err != nil {
		return nil, fmt.Errorf("failed to convert vmaddr: %v", err)
	}

	sr.Seek(int64(off), io.SeekStart)
	if err := binary.Read(sr, f.ByteOrder, &info); err != nil {
		return nil, fmt.Errorf("failed to read class_ro_t: %v", err)
	}

	name, err := f.GetCString(f.SlideInfo.SlidePointer(info.NameVMAddr))
	if err != nil {
		return nil, fmt.Errorf("failed to read cstring: %v", err)
	}

	// var methods []objc.Method
	// if info.BaseMethodsVMAddr > 0 {
	// 	methods, err = f.GetObjCMethods(f.SlideInfo.SlidePointer(info.BaseMethodsVMAddr))
	// 	if err != nil {
	// 		return nil, fmt.Errorf("failed to get methods at vmaddr: 0x%x; %v", info.BaseMethodsVMAddr, err)
	// 	}
	// }

	// var prots []objc.Protocol
	// if info.BaseProtocolsVMAddr > 0 {
	// 	prots, err = f.parseObjcProtocolList(info.BaseProtocolsVMAddr)
	// 	if err != nil {
	// 		return nil, fmt.Errorf("failed to read protocols vmaddr: %v", err)
	// 	}
	// }

	// var ivars []objc.Ivar
	// if info.IvarsVMAddr > 0 {
	// 	ivars, err = f.GetObjCIvars(f.SlideInfo.SlidePointer(info.IvarsVMAddr))
	// 	if err != nil {
	// 		return nil, fmt.Errorf("failed to get ivars at vmaddr: 0x%x; %v", info.IvarsVMAddr, err)
	// 	}
	// }

	// var props []objc.Property
	// if info.BasePropertiesVMAddr > 0 {
	// 	props, err = f.GetObjCProperties(f.SlideInfo.SlidePointer(info.BasePropertiesVMAddr))
	// 	if err != nil {
	// 		return nil, fmt.Errorf("failed to get props at vmaddr: 0x%x; %v", info.BasePropertiesVMAddr, err)
	// 	}
	// }

	// superClass := &objc.Class{Name: "<ROOT>"}
	// if classPtr.SuperclassVMAddr > 0 {
	// 	if !info.Flags.IsRoot() {
	// 		superClass, err = f.GetObjCClass(f.SlideInfo.SlidePointer(classPtr.SuperclassVMAddr))
	// 		if err != nil {
	// 			bindName, err := f.GetBindName(classPtr.SuperclassVMAddr)
	// 			if err == nil {
	// 				superClass = &objc.Class{Name: strings.TrimPrefix(bindName, "_OBJC_CLASS_$_")}
	// 			} else {
	// 				return nil, fmt.Errorf("failed to read super class objc_class_t at vmaddr: 0x%x; %v", vmaddr, err)
	// 			}
	// 		}
	// 	}
	// }

	isaClass := &objc.Class{}
	var cMethods []objc.Method
	if classPtr.IsaVMAddr > 0 {
		if !info.Flags.IsMeta() {
			isaClass, err = f.GetObjCClass(f.SlideInfo.SlidePointer(classPtr.IsaVMAddr))
			if err != nil {
				// bindName, err := f.GetBindName(classPtr.IsaVMAddr)
				// if err == nil {
				// 	isaClass = &objc.Class{Name: strings.TrimPrefix(bindName, "_OBJC_CLASS_$_")}
				// } else {
				// 	return nil, fmt.Errorf("failed to read super class objc_class_t at vmaddr: 0x%x; %v", vmaddr, err)
				// }
			} else {
				if isaClass.ReadOnlyData.Flags.IsMeta() {
					cMethods = isaClass.InstanceMethods
				}
			}
		}
	}

	return &objc.Class{
		Name: name,
		// SuperClass:      superClass.Name,
		Isa: isaClass.Name,
		// InstanceMethods: methods,
		ClassMethods: cMethods,
		// Ivars:           ivars,
		// Props:           props,
		// Prots:           prots,
		ClassPtr:              vmaddr,
		IsaVMAddr:             f.SlideInfo.SlidePointer(classPtr.IsaVMAddr),
		SuperclassVMAddr:      f.SlideInfo.SlidePointer(classPtr.SuperclassVMAddr),
		MethodCacheBuckets:    classPtr.MethodCacheBuckets,
		MethodCacheProperties: classPtr.MethodCacheProperties,
		DataVMAddr:            f.SlideInfo.SlidePointer(classPtr.DataVMAddrAndFastFlags) & objc.FAST_DATA_MASK64,
		IsSwiftLegacy:         (classPtr.DataVMAddrAndFastFlags&objc.FAST_IS_SWIFT_LEGACY == 1),
		IsSwiftStable:         (classPtr.DataVMAddrAndFastFlags&objc.FAST_IS_SWIFT_STABLE == 1),
		ReadOnlyData:          info,
	}, nil
}

// ParseAllObjc parses all the ObjC data in the cache and loads it into the symbol table
func (f *File) ParseAllObjc() error {
	if _, err := f.GetAllObjCClasses(false); err != nil {
		return err
	}
	if err := f.GetAllObjcMethods(); err != nil {
		return err
	}
	if _, err := f.GetAllObjCSelectors(false); err != nil {
		return err
	}
	if _, err := f.GetAllObjCProtocols(false); err != nil {
		return err
	}
	return nil
}

func (f *File) ParseObjcForImage(imageNames ...string) error {

	var images []*CacheImage

	if len(imageNames) > 0 && len(imageNames[0]) > 0 {
		for _, imageName := range imageNames {
			image, err := f.Image(imageName)
			if err != nil {
				return err
			}
			images = append(images, image)
		}
	} else {
		images = f.Images
	}

	for _, image := range images {
		if err := f.CFStringsForImage(image.Name); err != nil {
			return fmt.Errorf("failed to parse objc cfstrings for image %s: %v", image.Name, err)
		}
		// TODO: add objc methods in the -[Class sel:] form
		if err := f.MethodsForImage(image.Name); err != nil {
			return fmt.Errorf("failed to parse objc methods for image %s: %v", image.Name, err)
		}
		if strings.Contains(image.Name, "libobjc.A.dylib") {
			if _, err := f.GetAllObjCSelectors(false); err != nil {
				return fmt.Errorf("failed to parse objc all selectors: %v", err)
			}
		} else {
			if err := f.SelectorsForImage(image.Name); err != nil {
				return fmt.Errorf("failed to parse objc selectors for image %s: %v", image.Name, err)
			}
		}
		if err := f.ClassesForImage(image.Name); err != nil {
			return fmt.Errorf("failed to parse objc classes for image %s: %v", image.Name, err)
		}
		if err := f.ProtocolsForImage(image.Name); err != nil {
			return fmt.Errorf("failed to parse objc protocols for image %s: %v", image.Name, err)
		}
	}

	return nil
}

/*
 * objc_stringhash_t - dyld/include/objc-shared-cache.h
 *
 * Precomputed perfect hash table of strings.
 * Base class for precomputed selector table and class table.
 */

type stringHash struct {
	Capacity uint32
	Occupied uint32
	Shift    uint32
	Mask     uint32
	_        uint32 // was zero
	_        uint32 // alignment pad
	Salt     uint64
	Scramble [256]uint32
}

type stringHashV16 struct {
	Version  uint32
	Capacity uint32
	Occupied uint32
	Shift    uint32
	Mask     uint32
	_        uint32 // was zero
	Salt     uint64
	Scramble [256]uint32
}

// StringHash struct
type StringHash struct {
	FileOffset       int64
	shash            interface{}
	Tab              []byte   /* tab[mask+1] (always power-of-2) */
	CheckBytes       []byte   /* check byte for each string */
	Offsets          []int32  /* offsets from &capacity to cstrings */
	ClassOffsets     []uint64 /* offsets from &capacity to cstrings */
	DuplicateCount   uint32
	DuplicateOffsets []uint64

	opt *Optimization
}

// Capacity returns the Capacity
func (s *StringHash) Capacity() uint32 {
	switch h := s.shash.(type) {
	case stringHash:
		return h.Capacity
	case stringHashV16:
		return h.Capacity
	}
	return 0
}

// Occupied returns the Occupied
func (s *StringHash) Occupied() uint32 {
	switch h := s.shash.(type) {
	case stringHash:
		return h.Occupied
	case stringHashV16:
		return h.Occupied
	}
	return 0
}

// Shift returns the Shift
func (s *StringHash) Shift() uint32 {
	switch h := s.shash.(type) {
	case stringHash:
		return h.Shift
	case stringHashV16:
		return h.Shift
	}
	return 0
}

// Mask returns the Mask
func (s *StringHash) Mask() uint32 {
	switch h := s.shash.(type) {
	case stringHash:
		return h.Mask
	case stringHashV16:
		return h.Mask
	}
	return 0
}

// Salt returns the Salt
func (s *StringHash) Salt() uint64 {
	switch h := s.shash.(type) {
	case stringHash:
		return h.Salt
	case stringHashV16:
		return h.Salt
	}
	return 0
}

// Scramble returns the Scramble
func (s *StringHash) Scramble() [256]uint32 {
	switch h := s.shash.(type) {
	case stringHash:
		return h.Scramble
	case stringHashV16:
		return h.Scramble
	}
	return [256]uint32{0}
}

func (s *StringHash) Read(r *io.SectionReader) error {

	r.Seek(int64(s.FileOffset), io.SeekStart)

	if s.opt.Version >= 16 {
		var sh stringHashV16
		if err := binary.Read(r, binary.LittleEndian, &sh); err != nil {
			return fmt.Errorf("failed to read %T: %v", sh, err)
		}
		s.shash = sh
	} else {
		var sh stringHash
		if err := binary.Read(r, binary.LittleEndian, &sh); err != nil {
			return fmt.Errorf("failed to read %T: %v", sh, err)
		}
		s.shash = sh
	}

	// log.Debugf("Objective-C StringHash:\n%s", s)

	s.Tab = make([]byte, s.Mask()+1)
	if err := binary.Read(r, binary.LittleEndian, &s.Tab); err != nil {
		return err
	}

	s.CheckBytes = make([]byte, s.Capacity())
	if err := binary.Read(r, binary.LittleEndian, &s.CheckBytes); err != nil {
		return err
	}

	s.Offsets = make([]int32, s.Capacity())
	if err := binary.Read(r, binary.LittleEndian, &s.Offsets); err != nil {
		return err
	}

	// s.ClassOffsets = make([]uint64, s.Capacity())
	// if err := binary.Read(r, binary.LittleEndian, &s.Offsets); err != nil {
	// 	return err
	// }

	// if err := binary.Read(r, binary.LittleEndian, &s.DuplicateCount); err != nil {
	// 	return err
	// }

	// s.DuplicateOffsets = make([]uint64, s.DuplicateCount)
	// if err := binary.Read(r, binary.LittleEndian, &s.DuplicateOffsets); err != nil {
	// 	return err
	// }

	return nil
}

func (s StringHash) String() string {
	return fmt.Sprintf(
		"FileOffset = %X\n"+
			"Capacity   = %X\n"+
			"Occupied   = %X\n"+
			"Shift      = %X\n"+
			"Mask       = %X\n"+
			"Salt       = %016X\n",
		s.FileOffset,
		s.Capacity(),
		s.Occupied(),
		s.Shift(),
		s.Mask(),
		s.Salt())
}

/*
--------------------------------------------------------------------
mix -- mix 3 64-bit values reversibly.
mix() takes 48 machine instructions, but only 24 cycles on a superscalar
  machine (like Intel's new MMX architecture).  It requires 4 64-bit
  registers for 4::2 parallelism.
All 1-bit deltas, all 2-bit deltas, all deltas composed of top bits of
  (a,b,c), and all deltas of bottom bits were tested.  All deltas were
  tested both on random keys and on keys that were nearly all zero.
  These deltas all cause every bit of c to change between 1/3 and 2/3
  of the time (well, only 113/400 to 287/400 of the time for some
  2-bit delta).  These deltas all cause at least 80 bits to change
  among (a,b,c) when the mix is run either forward or backward (yes it
  is reversible).
This implies that a hash using mix64 has no funnels.  There may be
  characteristics with 3-bit deltas or bigger, I didn't test for
  those.
--------------------------------------------------------------------
*/
func mix64(a, b, c *uint64) {
	*a = (*a - *b - *c) ^ (*c >> 43)
	*b = (*b - *c - *a) ^ (*a << 9)
	*c = (*c - *a - *b) ^ (*b >> 8)
	*a = (*a - *b - *c) ^ (*c >> 38)
	*b = (*b - *c - *a) ^ (*a << 23)
	*c = (*c - *a - *b) ^ (*b >> 5)
	*a = (*a - *b - *c) ^ (*c >> 35)
	*b = (*b - *c - *a) ^ (*a << 49)
	*c = (*c - *a - *b) ^ (*b >> 11)
	*a = (*a - *b - *c) ^ (*c >> 12)
	*b = (*b - *c - *a) ^ (*a << 18)
	*c = (*c - *a - *b) ^ (*b >> 22)
}

/*
--------------------------------------------------------------------
hash() -- hash a variable-length key into a 64-bit value
  k     : the key (the unaligned variable-length array of bytes)
  len   : the length of the key, counting by bytes
  level : can be any 8-byte value
Returns a 64-bit value.  Every bit of the key affects every bit of
the return value.  No funnels.  Every 1-bit and 2-bit delta achieves
avalanche.  About 41+5len instructions.

The best hash table sizes are powers of 2.  There is no need to do
mod a prime (mod is sooo slow!).  If you need less than 64 bits,
use a bitmask.  For example, if you need only 10 bits, do
  h = (h & hashmask(10));
In which case, the hash table should have hashsize(10) elements.

If you are hashing n strings (uint8_t **)k, do it like this:
  for (i=0, h=0; i<n; ++i) h = hash( k[i], len[i], h);

By Bob Jenkins, Jan 4 1997.  bob_jenkins@burtleburtle.net.  You may
use this code any way you wish, private, educational, or commercial,
but I would appreciate if you give me credit.

See http://burtleburtle.net/bob/hash/evahash.html
Use for hash table lookup, or anything where one collision in 2^^64
is acceptable.  Do NOT use for cryptographic purposes.
--------------------------------------------------------------------
*/

func lookup8(k []byte, level uint64) uint64 {
	// uint8_t *k;        /* the key */
	// uint64_t  length;   /* the length of the key */
	// uint64_t  level;    /* the previous hash, or an arbitrary value */
	var a, b, c uint64
	var length int

	/* Set up the internal state */
	length = len(k)
	a = level
	b = level              /* the previous hash value */
	c = 0x9e3779b97f4a7c13 /* the golden ratio; an arbitrary value */
	p := 0
	/*---------------------------------------- handle most of the key */
	for length >= 24 {
		a += uint64(k[p+0]) + (uint64(k[p+1]) << 8) + (uint64(k[p+2]) << 16) + (uint64(k[p+3]) << 24) + (uint64(k[p+4]) << 32) + (uint64(k[p+5]) << 40) + (uint64(k[p+6]) << 48) + (uint64(k[p+7]) << 56)
		b += uint64(k[p+8]) + (uint64(k[p+9]) << 8) + (uint64(k[p+10]) << 16) + (uint64(k[p+11]) << 24) + (uint64(k[p+12]) << 32) + (uint64(k[p+13]) << 40) + (uint64(k[p+14]) << 48) + (uint64(k[p+15]) << 56)
		c += uint64(k[p+16]) + (uint64(k[p+17]) << 8) + (uint64(k[p+18]) << 16) + (uint64(k[p+19]) << 24) + (uint64(k[p+20]) << 32) + (uint64(k[p+21]) << 40) + (uint64(k[p+22]) << 48) + (uint64(k[p+23]) << 56)
		mix64(&a, &b, &c)
		p += 24
		length -= 24
	}

	/*------------------------------------- handle the last 23 bytes */
	c += uint64(len(k))
	switch length { /* all the case statements fall through */
	case 23:
		c += (uint64(k[p+22]) << 56)
		fallthrough
	case 22:
		c += (uint64(k[p+21]) << 48)
		fallthrough
	case 21:
		c += (uint64(k[p+20]) << 40)
		fallthrough
	case 20:
		c += (uint64(k[p+19]) << 32)
		fallthrough
	case 19:
		c += (uint64(k[p+18]) << 24)
		fallthrough
	case 18:
		c += (uint64(k[p+17]) << 16)
		fallthrough
	case 17:
		c += (uint64(k[p+16]) << 8)
		fallthrough
	/* the first byte of c is reserved for the length */
	case 16:
		b += (uint64(k[p+15]) << 56)
		fallthrough
	case 15:
		b += (uint64(k[p+14]) << 48)
		fallthrough
	case 14:
		b += (uint64(k[p+13]) << 40)
		fallthrough
	case 13:
		b += (uint64(k[p+12]) << 32)
		fallthrough
	case 12:
		b += (uint64(k[p+11]) << 24)
		fallthrough
	case 11:
		b += (uint64(k[p+10]) << 16)
		fallthrough
	case 10:
		b += (uint64(k[p+9]) << 8)
		fallthrough
	case 9:
		b += (uint64(k[p+8]))
		fallthrough
	case 8:
		a += (uint64(k[p+7]) << 56)
		fallthrough
	case 7:
		a += (uint64(k[p+6]) << 48)
		fallthrough
	case 6:
		a += (uint64(k[p+5]) << 40)
		fallthrough
	case 5:
		a += (uint64(k[p+4]) << 32)
		fallthrough
	case 4:
		a += (uint64(k[p+3]) << 24)
		fallthrough
	case 3:
		a += (uint64(k[p+2]) << 16)
		fallthrough
	case 2:
		a += (uint64(k[p+1]) << 8)
		fallthrough
	case 1:
		a += uint64(k[p+0])
		/* case 0: nothing left to add */
	}
	mix64(&a, &b, &c)
	/*-------------------------------------------- report the result */
	return c
}

func (s StringHash) hash(key []byte) uint32 {
	val := lookup8(key, s.Salt())
	index := (val >> uint64(s.Shift())) ^ uint64(s.Scramble()[s.Tab[(val&uint64(s.Mask()))]])
	return uint32(index)
}

// The check bytes are used to reject strings that aren't in the table
// without paging in the table's cstring data. This checkbyte calculation
// catches 4785/4815 rejects when launching Safari; a perfect checkbyte
// would catch 4796/4815.
func checkbyte(key []byte) uint8 {
	return ((key[0] & 0x7) << 5) | (uint8(len(key)) & 0x1f)
}

func (s StringHash) getIndex(keyStr string) (uint32, error) {
	key := []byte(keyStr)

	h := s.hash(key)

	// Use check byte to reject without paging in the table's cstrings
	hCheck := s.CheckBytes[h]
	keyCheck := checkbyte(key)
	if hCheck != keyCheck {
		return 0, fmt.Errorf("INDEX_NOT_FOUND")
	}

	offset := s.Offsets[h]
	if offset == 0 {
		return 0, fmt.Errorf("INDEX_NOT_FOUND")
	}
	// result = (const char *)this + offset
	// TODO: fix me
	// result := "FIX ME"
	// if result != string(key) {
	// 	return 0, fmt.Errorf("INDEX_NOT_FOUND")
	// }

	return h, nil
}<|MERGE_RESOLUTION|>--- conflicted
+++ resolved
@@ -768,23 +768,6 @@
 			return fmt.Errorf("failed get image %s as MachO: %v", image.Name, err)
 		}
 
-<<<<<<< HEAD
-		image.ObjC.ClassRefs = make(map[uint64]*objc.Class)
-
-		sec := m.Section("__DATA", "__objc_classrefs")
-		if sec != nil {
-			r := io.NewSectionReader(f.r, int64(sec.Offset), int64(sec.Size))
-			classPtrs := make([]uint64, sec.Size/8)
-			if err := binary.Read(r, f.ByteOrder, &classPtrs); err != nil {
-				return err
-			}
-			for idx, ptr := range classPtrs {
-				classPtrs[idx] = ptr & mask // TODO use chain fixups
-			}
-
-			for _, ptr := range classPtrs {
-				c, err := f.GetObjCClass(ptr)
-=======
 		image.ObjC.ClassRefs, err = m.GetObjCClassReferences()
 		if err != nil {
 			return err
@@ -794,7 +777,6 @@
 
 			if f.SlideInfo.SlidePointer(c.MethodCacheProperties) > 0 {
 				uuid, off, err := f.GetOffset(c.MethodCacheProperties)
->>>>>>> 136efef3
 				if err != nil {
 					return fmt.Errorf("failed to convert vmaddr: %v", err)
 				}
