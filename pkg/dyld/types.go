--- conflicted
+++ resolved
@@ -7,6 +7,7 @@
 	"path/filepath"
 	"strings"
 
+	"github.com/blacktop/go-macho"
 	"github.com/blacktop/go-macho/types"
 )
 
@@ -503,15 +504,6 @@
 	types.Nlist64
 	Name         string
 	FoundInDylib string
-<<<<<<< HEAD
-}
-
-func (ls CacheLocalSymbol64) String() string {
-	if len(ls.FoundInDylib) > 0 {
-		return fmt.Sprintf("0x%8x: %s, %s", ls.Value, ls.Name, ls.FoundInDylib)
-	}
-	return fmt.Sprintf("0x%8x: %s", ls.Value, ls.Name)
-=======
 	Macho        *macho.File
 }
 
@@ -537,7 +529,6 @@
 	// 	return fmt.Sprintf("%#09x:\t(%s|%s)\t%s%s", s.Value, s.Type.String(sec), s.Macho.LibraryOrdinalName(int(s.Nlist64.Desc.GetLibraryOrdinal())), s.Name, found)
 	// }
 	return fmt.Sprintf("%#09x:\t(%s)\t%s%s", s.Value, s.Type.String(sec), s.Name, found)
->>>>>>> 136efef3
 }
 
 type CacheImageInfoExtra struct {
@@ -692,17 +683,19 @@
 }
 func (f CacheExportFlag) String() string {
 	var fStr string
-	if f.Regular() {
-		fStr += "Regular "
+	if f.Regular() && !f.ReExport() {
+		fStr += "Regular"
 		if f.StubAndResolver() {
-			fStr += "(Has Resolver Function)"
+			fStr += "|Has Resolver Function"
 		} else if f.WeakDefinition() {
-			fStr += "(Weak Definition)"
+			fStr += "|Weak Definition"
 		}
 	} else if f.ThreadLocal() {
 		fStr += "Thread Local"
 	} else if f.Absolute() {
 		fStr += "Absolute"
+	} else if f.ReExport() {
+		fStr += "ReExport"
 	}
 	return strings.TrimSpace(fStr)
 }
