--- conflicted
+++ resolved
@@ -1094,10 +1094,6 @@
 	return fmt.Errorf("cache does NOT contain patch info")
 }
 
-<<<<<<< HEAD
-// Image returns the first Image with the given name, or nil if no such image exists.
-func (f *File) Image(name string) *CacheImage {
-=======
 // Image returns the Image with the given name, or nil if no such image exists.
 func (f *File) Image(name string) (*CacheImage, error) {
 	// fast path
@@ -1105,19 +1101,12 @@
 		return f.Images[idx], nil
 	}
 	// slow path
->>>>>>> 136efef3
 	for _, i := range f.Images {
 		if strings.EqualFold(strings.ToLower(i.Name), strings.ToLower(name)) {
 			return i, nil
 		}
-<<<<<<< HEAD
-		base := filepath.Base(i.Name)
-		if strings.EqualFold(strings.ToLower(base), strings.ToLower(name)) {
-			return i
-=======
 		if strings.EqualFold(strings.ToLower(filepath.Base(i.Name)), strings.ToLower(name)) {
 			return i, nil
->>>>>>> 136efef3
 		}
 	}
 	return nil, fmt.Errorf("image %s not found in cache", name)
@@ -1146,127 +1135,7 @@
 		}
 		m.Close()
 	}
-<<<<<<< HEAD
-	return nil, fmt.Errorf("address %#x not in any dylib", addr)
-}
-
-// HasImagePath returns the index of a given image path
-func (f *File) HasImagePath(path string) (int, bool, error) {
-	sr := io.NewSectionReader(f.r, 0, 1<<63-1)
-	var imageIndex uint64
-	for _, mapping := range f.Mappings {
-		if mapping.Address <= f.AccelerateInfoAddr && f.AccelerateInfoAddr < mapping.Address+mapping.Size {
-			accelInfoPtr := int64(f.AccelerateInfoAddr - mapping.Address + mapping.FileOffset)
-			// Read dyld trie containing all dylib paths.
-			sr.Seek(accelInfoPtr+int64(f.AcceleratorInfo.DylibTrieOffset), os.SEEK_SET)
-			dylibTrie := make([]byte, f.AcceleratorInfo.DylibTrieSize)
-			if err := binary.Read(sr, f.ByteOrder, &dylibTrie); err != nil {
-				return 0, false, err
-			}
-			imageNode, err := walkTrie(dylibTrie, path)
-			if err != nil {
-				return 0, false, err
-			}
-			imageIndex, _, err = readUleb128FromBuffer(bytes.NewBuffer(dylibTrie[imageNode:]))
-			if err != nil {
-				return 0, false, err
-			}
-		}
-	}
-	return int(imageIndex), true, nil
-}
-
-// GetDylibIndex returns the index of a given dylib
-func (f *File) GetDylibIndex(path string) (uint64, error) {
-	sr := io.NewSectionReader(f.r, 0, 1<<63-1)
-
-	off, err := f.GetOffset(f.DylibsTrieAddr)
-	if err != nil {
-		return 0, err
-	}
-
-	sr.Seek(int64(off), io.SeekStart)
-
-	dylibTrie := make([]byte, f.DylibsTrieSize)
-	if err := binary.Read(sr, f.ByteOrder, &dylibTrie); err != nil {
-		return 0, err
-	}
-
-	dylibs, err := parseTrie(dylibTrie, 0)
-	if err != nil {
-		return 0, err
-	}
-
-	for _, d := range dylibs {
-		if d.Name == path {
-			return uint64(d.Flags), nil
-		}
-	}
-
-	return 0, fmt.Errorf("dylib not found in Dylibs Trie")
-}
-
-// FindDlopenOtherImage returns the dlopen OtherImage for a given path
-func (f *File) FindDlopenOtherImage(path string) error {
-	sr := io.NewSectionReader(f.r, 0, 1<<63-1)
-
-	for _, mapping := range f.Mappings {
-		if mapping.Address <= f.OtherTrieAddr && f.OtherTrieAddr < mapping.Address+mapping.Size {
-			otherTriePtr := int64(f.OtherTrieAddr - mapping.Address + mapping.FileOffset)
-			// Read dyld trie containing TODO
-			sr.Seek(otherTriePtr, os.SEEK_SET)
-			otherTrie := make([]byte, f.OtherTrieSize)
-			if err := binary.Read(sr, f.ByteOrder, &otherTrie); err != nil {
-				return err
-			}
-			imageNode, err := walkTrie(otherTrie, path)
-			if err != nil {
-				return err
-			}
-			imageNum, _, err := readUleb128FromBuffer(bytes.NewBuffer(otherTrie[imageNode:]))
-			if err != nil {
-				return err
-			}
-			fmt.Println("imageNum:", imageNum)
-			arrayAddrOffset := f.OtherImageArrayAddr - f.Mappings[0].Address
-			fmt.Println("otherImageArray:", arrayAddrOffset)
-		}
-	}
-	return nil
-}
-
-// FindClosure returns the closure for a given path
-func (f *File) FindClosure(executablePath string) error {
-	sr := io.NewSectionReader(f.r, 0, 1<<63-1)
-
-	for _, mapping := range f.Mappings {
-		if mapping.Address <= f.ProgClosuresTrieAddr && f.ProgClosuresTrieAddr < mapping.Address+mapping.Size {
-			progClosuresTriePtr := int64(f.ProgClosuresTrieAddr - mapping.Address + mapping.FileOffset)
-			// Read dyld trie containing TODO
-			sr.Seek(progClosuresTriePtr, os.SEEK_SET)
-			progClosuresTrie := make([]byte, f.ProgClosuresTrieSize)
-			if err := binary.Read(sr, f.ByteOrder, &progClosuresTrie); err != nil {
-				return err
-			}
-			imageNode, err := walkTrie(progClosuresTrie, executablePath)
-			if err != nil {
-				return err
-			}
-			closureOffset, _, err := readUleb128FromBuffer(bytes.NewBuffer(progClosuresTrie[imageNode:]))
-			if err != nil {
-				return err
-			}
-			if closureOffset < f.CacheHeader.ProgClosuresSize {
-				closurePtr := f.CacheHeader.ProgClosuresAddr + closureOffset
-				fmt.Println("closurePtr:", closurePtr)
-			}
-		}
-	}
-
-	return nil
-=======
 	return nil, fmt.Errorf("address %#x not in any dylib", address)
->>>>>>> 136efef3
 }
 
 // // HasImagePath returns the index of a given image path
