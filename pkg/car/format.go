package car

//go:generate go tool stringer -type=renditionAttributeType,renditionLayoutType,resourceID,csiBitmapEncoding -output car_string.go

import (
	"bytes"
<<<<<<< HEAD
	"encoding/binary"
=======
	"encoding/json"
>>>>>>> ca27345d
	"fmt"
	"image"
	"strings"
	"time"

	"github.com/apex/log"
	"github.com/blacktop/go-termimg"
	"github.com/blacktop/ipsw/internal/utils"
	"github.com/dustin/go-humanize"
	"github.com/fatih/color"
)

var (
	colorTitle    = color.New(color.Bold, color.FgHiMagenta).SprintFunc()
	colorField    = color.New(color.Bold, color.FgHiBlue).SprintFunc()
	colorSubField = color.New(color.Bold, color.FgHiCyan).SprintFunc()
)

func (a *Asset) String() string {
	var out string
	out += colorTitle("Asset\n") + "=====\n" // title
	out += colorField("Header") + ":\n"
	out += fmt.Sprintf(
		colorSubField("  Version")+":             %s"+
			colorSubField("  CoreUI Version")+":      %d\n"+
			colorSubField("  Storage Version")+":     %d\n"+
			colorSubField("  Storage Timestamp")+":   %s\n"+
			colorSubField("  Rendition Count")+":     %d\n"+
			colorSubField("  UUID")+":                %s\n"+
			colorSubField("  Associated Checksum")+": %#x\n"+
			colorSubField("  Schema Version")+":      %d\n"+
			colorSubField("  ColorSpaceID")+":        %s\n"+
			colorSubField("  Key Semantics")+":       %d\n",
		string(bytes.Trim(a.MainVersionString[:], "\x00")),
		a.CoreUiVersion,
		a.StorageVersion,
		time.Unix(int64(a.StorageTimestamp), 0).String(),
		a.RenditionCount,
		a.UUID.String(),
		a.AssociatedChecksum,
		a.SchemaVersion,
		a.ColorSpaceID,
		a.KeySemantics,
	)
	out += colorField("Metadata") + ":\n"
	out += fmt.Sprintf(
		"  Authoring Tool:      %s"+
			"  Thinning Args:       %s\n"+
			"  Deployment Platform: %s %s\n",
		string(bytes.Trim(a.Metadata.AuthoringTool[:], "\x00")),
		strings.ReplaceAll(string(bytes.Trim(a.Metadata.ThinningArguments[:], "\x00")), "<", "\n    <"),
		string(bytes.Trim(a.Metadata.DeploymentPlatform[:], "\x00")),
		string(bytes.Trim(a.Metadata.DeploymentPlatformVersion[:], "\x00")),
	)
	if len(a.KeyFormat) > 0 {
		out += colorField("KeyFormats") + ":\n"
		for _, k := range a.KeyFormat {
			out += fmt.Sprintf("  - %s\n", k)
		}
	}
	if len(a.AppearanceDB) > 0 {
		out += colorField("Appearances") + ":\n"
		for k, v := range a.AppearanceDB {
			out += fmt.Sprintf("  %s: %d\n", colorSubField(k), v)
		}
	}
	if len(a.ColorDB) > 0 {
		out += colorField("Colors") + ":\n"
		for k, v := range a.ColorDB {
			if a.conf.Verbose {
				if tout, err := colorInTerminal(v); err == nil {
					out += fmt.Sprintf("- %s:\n\n%s\n\n", k, tout)
				}
			} else {
				out += fmt.Sprintf("  %s: %#v\n", colorSubField(k), v)

			}
		}
	}
	if len(a.Localizations) > 0 {
		out += colorField("Localizations") + ":\n"
		for k, v := range a.Localizations {
			out += fmt.Sprintf("  %s: %d\n", colorSubField(k), v)
		}
	}
	if len(a.ImageDB) > 0 {
		out += fmt.Sprintf(colorTitle("Assets")+": (%d)\n", len(a.ImageDB))
		for _, ass := range a.ImageDB {
			out += " ╭╴╴╴╴╴╴╴╴╴╴╴╴╴╴╴╴╴╴╴╴╴╴╴╴╴╴╴╴╴╴╴╴╴╴╴╴╴╴╴╴╴╴╴╴\n"
			var asset string
			switch t := ass.Asset.(type) {
			case csiColor:
				asset += fmt.Sprintf(colorField("Colorspace")+": %s\n", t.Info.ColorSpaceID())
				if len(t.Components) > 0 {
					asset += "  " + colorSubField("Components") + ":\n"
					for _, c := range t.Components {
						asset += fmt.Sprintf("    - %v\n", c)
					}
					if a.conf.Verbose {
						if tout, err := t.ToTerminal(); err == nil {
							asset += fmt.Sprintf(colorField("Color Preview")+":\n%s\n", tout)
						}
					}
				}
			case *BGRA:
				asset += fmt.Sprintf(colorField("Image Size")+": %dx%d\n", t.Rect.Max.X, t.Rect.Max.Y)
				if a.conf.Verbose {
					if tout, err := termimg.New(t).Render(); err == nil {
						asset += fmt.Sprintf("Image Preview:\n%s\n", tout)
					}
				}
			case *GA8:
				asset += fmt.Sprintf(colorField("Image Size")+": %dx%d\n", t.Rect.Max.X, t.Rect.Max.Y)
				if a.conf.Verbose {
					if tout, err := termimg.New(t).Render(); err == nil {
						asset += fmt.Sprintf("Image Preview:\n%s\n", tout)
					}
				}
			case *image.RGBA:
				asset += fmt.Sprintf(colorField("Image Size")+": %dx%d\n", t.Rect.Max.X, t.Rect.Max.Y)
				if a.conf.Verbose {
					if tout, err := termimg.New(t).Render(); err == nil {
						asset += fmt.Sprintf("Image Preview:\n%s\n", tout)
					}
				}
			case csiNamedGradient:
				asset += colorField("Gradient") + ":\n"
				for i := range t.ColorCount {
					asset += fmt.Sprintf("  - %s (%.3f, %.3f)\n", bytes.Trim(t.Stops[i].Name, "\x00"), float32(t.StartStops[i].Start), float32(t.StartStops[i].Stop))
				}
			case csiMultisizeImageSet:
				asset += colorField("MultiSized") + ":\n"
				for _, size := range t.ImageSizes {
					asset += fmt.Sprintf("  - index %d: %dx%d\n", size.Index, size.Width, size.Height)
				}
			default:
				log.Debugf("%s has unknown asset type: %T", ass.RenditionName, t)
			}
			var attrs string
			if len(ass.Attributes) > 0 {
				attrs += colorField("Attributes") + ":\n"
				for _, kf := range a.KeyFormat {
					if value, ok := ass.Attributes[kf.String()]; ok {
						attrs += fmt.Sprintf("  %s%d\n", colorSubField(fmt.Sprintf("%-20s", kf.String())), value)
					}
				}
			}
			var rscs string
			if len(ass.Resources) > 0 {
				rscs += colorField("Resources") + ":\n"
				for _, rsc := range ass.Resources {
					switch rsc.ID {
					case SliceID:
						var slice sliceResource
						if err := slice.UnmarshalBinary(rsc.Data); err != nil {
							rscs += fmt.Sprintf("  %s\n%s", colorSubField(rsc.ID), utils.HexDump(rsc.Data, 0))
						}
						rscs += fmt.Sprintf("  %s: (%d)\n", colorSubField(rsc.ID), slice.NumSlices)
						for _, s := range slice.Slices {
							rscs += fmt.Sprintf("    - pos(%03d,%03d) size(%03d,%03d)\n", s.X, s.Y, s.Width, s.Height)
						}
					case MetricsID:
						var metrics metricsResource
						if err := metrics.UnmarshalBinary(rsc.Data); err != nil {
							rscs += fmt.Sprintf("  %s\n%s", colorSubField(rsc.ID), utils.HexDump(rsc.Data, 0))
						}
						rscs += fmt.Sprintf("  %s: (%d)\n", colorSubField(rsc.ID), metrics.NumMetrics)
						for _, m := range metrics.Metrics {
							rscs += fmt.Sprintf("    - %s(%d,%d,%d,%d) %s(%03d,%03d)\n", colorField("insets"), m.LeftInset, m.TopInset, m.RightInset, m.BottomInset, colorField("size"), m.Width, m.Height)
						}
					case LayerReferenceID:
						layer := new(layerResource)
						if err := layer.UnmarshalBinary(rsc.Data); err != nil {
							rscs += fmt.Sprintf("  %s\n%s", colorSubField(rsc.ID), utils.HexDump(rsc.Data, 0))
						}
						rscs += fmt.Sprintf("  %s: (%d):\n", colorSubField("Layers"), layer.NumLayers)
						for _, layer := range layer.Layers {
							rscs += fmt.Sprintf("    %s(%03d,%03d) %s(%03d,%03d) %s=%d %s=%.2f\n",
								colorField("pos"), layer.Frame.X, layer.Frame.Y, colorField("size"), layer.Frame.Width, layer.Frame.Height, colorField("blend"), layer.BlendMode, colorField("opacity"), layer.Opacity)
							rscs += fmt.Sprintf("    %s", utils.HexDump(layer.Data, 0))
						}
					case InternalLinkID:
						var link csiInternalLinkData
						if err := link.UnmarshalBinary(bytes.NewReader(rsc.Data)); err != nil {
							rscs += fmt.Sprintf("  %s\n%s", colorSubField(rsc.ID), utils.HexDump(rsc.Data, 0))
						}
						rscs += fmt.Sprintf("  %s: %s(%d,%d) %s(%d)\n", colorSubField(rsc.ID), colorSubField("frame"), link.Frame.X, link.Frame.Y, colorSubField("layout"), link.Layout)
						for _, ref := range link.Reference {
							rscs += fmt.Sprintf("    %s: %d\n", colorSubField(renditionAttributeType(ref.Name)), ref.Value)
						}
					case CompositingOptionsID:
						var comp compositingResource
						if err := binary.Read(bytes.NewReader(rsc.Data), binary.LittleEndian, &comp); err != nil {
							rscs += fmt.Sprintf("  %s:\n%s", colorSubField(rsc.ID), utils.HexDump(rsc.Data, 0))
						}
						rscs += fmt.Sprintf("  %s:\n    %s: %d\n    %s:   %.2f\n", colorSubField(rsc.ID), colorField("BlendMode"), comp.BlendMode, colorField("Opacity"), comp.Opacity)
					case MetaDataID:
						var meta metadataResource
						if err := meta.UnmarshalBinary(rsc.Data); err != nil {
							rscs += fmt.Sprintf("  %s\n%s", colorSubField(rsc.ID), utils.HexDump(rsc.Data, 0))
						}
						rscs += fmt.Sprintf("  %s: %s\n", colorSubField(rsc.ID), bytes.Trim(meta.Data[:], "\x00"))
					case MetaDataEXIFOrientationID:
						var orient uint32
						if err := binary.Read(bytes.NewReader(rsc.Data), binary.LittleEndian, &orient); err != nil {
							rscs += fmt.Sprintf("  %s\n%s", colorSubField(rsc.ID), utils.HexDump(rsc.Data, 0))
						}
						rscs += fmt.Sprintf("  %s: %d\n", colorSubField(rsc.ID), orient)
					case ImageRowBytesID:
						var rowBytes uint32
						if err := binary.Read(bytes.NewReader(rsc.Data), binary.LittleEndian, &rowBytes); err != nil {
							rscs += fmt.Sprintf("  %s\n%s", colorSubField(rsc.ID), utils.HexDump(rsc.Data, 0))
						}
						rscs += fmt.Sprintf("  %s: %s (%d)\n", colorSubField(rsc.ID), humanize.Bytes(uint64(rowBytes)), rowBytes)
					default:
						rscs += fmt.Sprintf("  %s\n%s", colorSubField(rsc.ID), utils.HexDump(rsc.Data, 0))
					}
				}
			}
			var nameStr string
			if name := a.GetName(ass.ID()); len(name) > 0 {
				nameStr = colorField("Name") + fmt.Sprintf(": %s\n", name)
				if name != ass.RenditionName {
					nameStr += colorField("Rendition") + fmt.Sprintf(": %s\n", ass.RenditionName)
				}
			} else if len(ass.RenditionName) > 0 {
				nameStr = colorField("Rendition") + fmt.Sprintf(": %s\n", ass.RenditionName)
			}
			out += fmt.Sprintf(
				"%s"+
					colorField("Type")+": %s\n"+
					colorField("Size")+": %s (%d)\n"+
					"%s%s%s",
				// "%s%s%s",
				nameStr,
				ass.Type,
				humanize.Bytes(uint64(ass.Size)), ass.Size,
				asset,
				attrs,
				rscs,
			)
			out += " ╰╴╴╴╴╴╴╴╴╴╴╴╴╴╴╴╴╴╴╴╴╴╴╴╴╴╴╴╴╴╴╴╴╴╴╴╴╴╴╴╴╴╴╴╴\n"
		}
	}
	return out
}

// KeyFormatName converts renditionAttributeType to its Apple name
func (r renditionAttributeType) KeyFormatName() string {
	switch r {
	case ThemeLook:
		return "kCRThemeLookName"
	case Element:
		return "kCRThemeElementName"
	case Part:
		return "kCRThemePartName"
	case Size:
		return "kCRThemeSizeName"
	case Direction:
		return "kCRThemeDirectionName"
	case placeholder:
		return "kCRThemePlaceholderName"
	case Value:
		return "kCRThemeValueName"
	case ThemeAppearance:
		return "kCRThemeAppearanceName"
	case Dimension1:
		return "kCRThemeDimension1Name"
	case Dimension2:
		return "kCRThemeDimension2Name"
	case State:
		return "kCRThemeStateName"
	case Layer:
		return "kCRThemeLayerName"
	case Scale:
		return "kCRThemeScaleName"
	case Localization:
		return "kCRThemeLocalizationName"
	case PresentationState:
		return "kCRThemePresentationStateName"
	case Idiom:
		return "kCRThemeIdiomName"
	case Subtype:
		return "kCRThemeSubtypeName"
	case Identifier:
		return "kCRThemeIdentifierName"
	case PreviousValue:
		return "kCRThemePreviousValueName"
	case PreviousState:
		return "kCRThemePreviousStateName"
	case HorizontalSizeClass:
		return "kCRThemeHorizontalSizeClassName"
	case VerticalSizeClass:
		return "kCRThemeVerticalSizeClassName"
	case MemoryLevelClass:
		return "kCRThemeMemoryLevelClassName"
	case GraphicsFeatureSetClass:
		return "kCRThemeGraphicsFeatureSetClassName"
	case DisplayGamut:
		return "kCRThemeDisplayGamutName"
	case DeploymentTarget:
		return "kCRThemeDeploymentTargetName"
	default:
		return fmt.Sprintf("renditionAttributeType(%d)", r)
	}
}

// ToJSON converts Asset to JSON format matching assetutil output
func (a *Asset) ToJSON() ([]byte, error) {
	output := []map[string]any{}

	// Add header information as first element
	header := map[string]any{
		"CoreUIVersion":      a.Header.CoreUiVersion,
		"StorageVersion":     a.Header.StorageVersion,
		"Timestamp":          a.Header.StorageTimestamp,
		"SchemaVersion":      a.Header.SchemaVersion,
		"MainVersion":        strings.TrimSpace(string(bytes.Trim(a.Header.MainVersionString[:], "\x00"))),
		"Authoring Tool":     strings.TrimSpace(string(bytes.Trim(a.Metadata.AuthoringTool[:], "\x00"))),
		"ThinningParameters": string(bytes.Trim(a.Metadata.ThinningArguments[:], "\x00")),
		"Platform":           string(bytes.Trim(a.Metadata.DeploymentPlatform[:], "\x00")),
		"PlatformVersion":    string(bytes.Trim(a.Metadata.DeploymentPlatformVersion[:], "\x00")),
	}

	// Add key format
	if len(a.KeyFormat) > 0 {
		keyFormats := []string{}
		for _, k := range a.KeyFormat {
			keyFormats = append(keyFormats, k.KeyFormatName())
		}
		header["Key Format"] = keyFormats
	}

	// Add appearances
	if len(a.AppearanceDB) > 0 {
		appearances := map[string]int{}
		for k, v := range a.AppearanceDB {
			appearances[k] = int(v)
		}
		header["Appearances"] = appearances
	}

	output = append(output, header)

	// Add renditions
	for _, rend := range a.ImageDB {
		rendition := map[string]any{
			"Name": rend.Name,
			"Type": rend.Type,
		}

		// Add attributes
		for _, kf := range a.KeyFormat {
			if value, ok := rend.Attributes[kf.String()]; ok {
				switch kf {
				case Scale:
					rendition["Scale"] = value
				case Idiom:
					rendition["Idiom"] = getIdiomName(value)
				case Subtype:
					if value > 0 {
						rendition["Subtype"] = value
					}
				case Identifier:
					if value > 0 {
						rendition["NameIdentifier"] = value
					}
				}
			}
		}

		if rend.Size > 0 {
			rendition["SizeOnDisk"] = rend.Size
		}

		output = append(output, rendition)
	}

	return json.MarshalIndent(output, "", "  ")
}

func getIdiomName(value uint16) string {
	switch coreThemeIdiom(value) {
	case Universal:
		return "universal"
	case Phone:
		return "phone"
	case Tablet:
		return "pad"
	case Desktop:
		return "desktop"
	case Tv:
		return "tv"
	case Car:
		return "car"
	case Watch:
		return "watch"
	case Marketing:
		return "marketing"
	default:
		return fmt.Sprintf("idiom_%d", value)
	}
}<|MERGE_RESOLUTION|>--- conflicted
+++ resolved
@@ -4,11 +4,8 @@
 
 import (
 	"bytes"
-<<<<<<< HEAD
 	"encoding/binary"
-=======
 	"encoding/json"
->>>>>>> ca27345d
 	"fmt"
 	"image"
 	"strings"
