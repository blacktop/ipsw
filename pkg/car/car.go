package car

import (
	"bufio"
	"bytes"
	"encoding/binary"
	"encoding/hex"
	"fmt"
	"image/color"
	"image/png"
	"io"
	"os"
	"path/filepath"
	"strings"

	"github.com/apex/log"
	"github.com/blacktop/go-macho/types"
	"github.com/blacktop/go-termimg"
	"github.com/blacktop/ipsw/internal/utils"
	"github.com/blacktop/ipsw/pkg/bom"
)

// NOTES:
// - https://github.com/insidegui/AssetCatalogTinkerer
// - https://github.com/bartoszj/acextract
// - https://blog.timac.org/2018/1018-reverse-engineering-the-car-file-format/

type Config struct {
	Output  string
	Verbose bool
}

type Asset struct {
	Header
	Metadata  extendedMetadata
	KeyFormat []renditionAttributeType
	ImageDB   []Rendition
	ColorDB   map[string]color.RGBA
	// FontDB        map[string]Font
	// FontSizeDB    map[string]uint32
	// GlyphDB       map[string]Glyph
	// BezelDB       map[string]Bezel
	FacetKeyDB    map[string]renditionKeyToken
	BitmapKeyDB   map[any][]byte
	AppearanceDB  map[string]uint16
	Globals       []byte // bplist data
	Localizations map[string]uint32

	conf *Config
}

func (a *Asset) GetName(id uint16) string {
	for k, v := range a.FacetKeyDB {
		for _, attr := range v.Attributes {
			if attr.Name == uint16(Identifier) && attr.Value == id {
				return k
			}
		}
	}
	return ""
}

func (a *Asset) GetFaceKey(id uint16) (*renditionKeyToken, error) {
	for _, v := range a.FacetKeyDB {
		for _, attr := range v.Attributes {
			if attr.Name == 17 && attr.Value == id {
				return &v, nil
			}
		}
	}
	return nil, fmt.Errorf("could not find face key for id: %d", id)
}

type Header struct {
	Tag                [4]byte // 'CTAR'
	CoreUiVersion      uint32
	StorageVersion     uint32
	StorageTimestamp   uint32
	RenditionCount     uint32
	MainVersionString  [128]byte
	VersionString      [256]byte
	UUID               types.UUID
	AssociatedChecksum uint32
	SchemaVersion      uint32
	ColorSpaceID       colorSpaceID
	KeySemantics       uint32
}

type extendedMetadata struct {
	Tag                       [4]byte // 'META'
	ThinningArguments         [256]byte
	DeploymentPlatformVersion [256]byte
	DeploymentPlatform        [256]byte
	AuthoringTool             [256]byte
}

type renditionAttributeType uint32

const (
<<<<<<< HEAD
	ThemeLook renditionAttributeType = iota
	Element
	Part
	Size
	Direction
	Placeholder
	Value
	ThemeAppearance
	Dimension1
	Dimension2
	State
	Layer
	Scale
	Localization
	PresentationState
	Idiom
	Subtype
	Identifier
	PreviousValue
	PreviousState
	HorizontalSizeClass
	VerticalSizeClass
	MemoryLevelClass
	GraphicsFeatureSetClass
	DisplayGamut
	DeploymentTarget
	GlyphWeight
	GlyphSize
=======
	ThemeLook               renditionAttributeType = 0
	Element                 renditionAttributeType = 1
	Part                    renditionAttributeType = 2
	Size                    renditionAttributeType = 3
	Direction               renditionAttributeType = 4
	placeholder             renditionAttributeType = 5
	Value                   renditionAttributeType = 6
	ThemeAppearance         renditionAttributeType = 7
	Dimension1              renditionAttributeType = 8
	Dimension2              renditionAttributeType = 9
	State                   renditionAttributeType = 10
	Layer                   renditionAttributeType = 11
	Scale                   renditionAttributeType = 12
	Localization            renditionAttributeType = 13
	PresentationState       renditionAttributeType = 14
	Idiom                   renditionAttributeType = 15
	Subtype                 renditionAttributeType = 16
	Identifier              renditionAttributeType = 17
	PreviousValue           renditionAttributeType = 18
	PreviousState           renditionAttributeType = 19
	HorizontalSizeClass     renditionAttributeType = 20
	VerticalSizeClass       renditionAttributeType = 21
	MemoryLevelClass        renditionAttributeType = 22
	GraphicsFeatureSetClass renditionAttributeType = 23
	DisplayGamut            renditionAttributeType = 24
	DeploymentTarget        renditionAttributeType = 25
>>>>>>> ca27345d
)

type RenditionKeyformat struct {
	Tag                           [4]byte // 'kfmt'
	Version                       uint32
	MaximumRenditionKeyTokenCount uint32
	RenditionKeyTokens            []renditionAttributeType
}

type systemColor struct {
	Version uint32 // 1
	Unknown uint32 // 0
	Color   struct {
		Blue  uint8
		Green uint8
		Red   uint8
		Alpha uint8
	}
}

type renditionLayoutType uint16

const (
	OnePart             renditionLayoutType = 0
	ThreePartHorizontal renditionLayoutType = 1
	ThreePartVertical   renditionLayoutType = 2
	NinePart            renditionLayoutType = 3
	TwelvePart          renditionLayoutType = 4
	ManyPart            renditionLayoutType = 5
	Gradient            renditionLayoutType = 6
	Effect              renditionLayoutType = 7
	Animation           renditionLayoutType = 8
	Vector              renditionLayoutType = 9

	IconImage renditionLayoutType = 12

	Unknown renditionLayoutType = 20

	RawData             renditionLayoutType = 1000
	ExternalLink        renditionLayoutType = 1001
	ImageStack          renditionLayoutType = 1002
	InternalLink        renditionLayoutType = 1003
	PackedImage         renditionLayoutType = 1004
	NamedContents       renditionLayoutType = 1005
	ThinningPlaceholder renditionLayoutType = 1006
	TextureRendition    renditionLayoutType = 1007
	TextureImage        renditionLayoutType = 1008
	Color               renditionLayoutType = 1009
	MultiSizeImageSet   renditionLayoutType = 1010
	ModelIOAsset        renditionLayoutType = 1011
	ModelMesh           renditionLayoutType = 1012
	RecognitionGroup    renditionLayoutType = 1013
	RecognitionObject   renditionLayoutType = 1014

	ModelIOSubmesh  renditionLayoutType = 1016
	VectorGlyph     renditionLayoutType = 1017
	SolidImageStack renditionLayoutType = 1018
	IconImageStack  renditionLayoutType = 1019
	IconGroup       renditionLayoutType = 1020
	NamedGradient   renditionLayoutType = 1021
)

type coreThemeIdiom uint32

const (
	Universal coreThemeIdiom = 0
	Phone     coreThemeIdiom = 1
	Tablet    coreThemeIdiom = 2
	Desktop   coreThemeIdiom = 3
	Tv        coreThemeIdiom = 4
	Car       coreThemeIdiom = 5
	Watch     coreThemeIdiom = 6
	Marketing coreThemeIdiom = 7
)

type renditionAttribute struct {
	Name  uint16
	Value uint16
}
type renditionKeyToken struct {
	CursorHotSpot struct {
		X uint16
		Y uint16
	}
	NumberOfAttributes uint16
	Attributes         []renditionAttribute
}

func (k *renditionKeyToken) UnmarshalBinary(data []byte) error {
	r := bytes.NewReader(data)
	if err := binary.Read(r, binary.LittleEndian, &k.CursorHotSpot); err != nil {
		return fmt.Errorf("failed to read rendition key token cursor hotspot: %v", err)
	}
	if err := binary.Read(r, binary.LittleEndian, &k.NumberOfAttributes); err != nil {
		return fmt.Errorf("failed to read rendition key token number of attributes: %v", err)
	}
	k.Attributes = make([]renditionAttribute, k.NumberOfAttributes)
	for i := range k.Attributes {
		if err := binary.Read(r, binary.LittleEndian, &k.Attributes[i]); err != nil {
			return fmt.Errorf("failed to read rendition key token attribute %d: %v", i, err)
		}
	}
	if r.Len() > 0 {
		return fmt.Errorf("failed to read entire rendition key token: %v", r.Len())
	}
	return nil
}

type Rendition struct {
	RenditionName string
	Type          string
	Colorspace    string
	Size          int
	Attributes    map[string]uint16
	Resources     []csiResource
	Asset         any
}

func (r Rendition) ID() uint16 {
	if id, ok := r.Attributes[Identifier.String()]; ok {
		return id
	}
	return 0
}
func (r Rendition) Part() uint16 {
	if id, ok := r.Attributes[Part.String()]; ok {
		return id
	}
	return 0
}
func (r Rendition) Element() uint16 {
	if id, ok := r.Attributes[Element.String()]; ok {
		return id
	}
	return 0
}

func Parse(name string, conf *Config) (*Asset, error) {
	f, err := os.Open(name)
	if err != nil {
		return nil, fmt.Errorf("failed to open file %s: %v", name, err)
	}
	defer f.Close()

	fi, err := os.Stat(name)
	if err != nil {
		return nil, fmt.Errorf("failed to stat file %s: %v", name, err)
	}
	modeTime := fi.ModTime().Local().Unix()

	bm, err := bom.New(f)
	if err != nil {
		return nil, fmt.Errorf("failed to parse BOM file: %v", err)
	}

	a := Asset{conf: conf}

	a.AppearanceDB = make(map[string]uint16)
	a.BitmapKeyDB = make(map[any][]byte)
	a.ColorDB = make(map[string]color.RGBA)
	a.Localizations = make(map[string]uint32)

	if a.conf.Verbose {
		log.WithField("name", name).Debug("Parsing BOM")
		utils.Indent(log.Debug, 2)("Blocks/Trees: " + strings.Join(bm.BlockNames(), ", "))
	}

	saved := make(map[string]int)

	for _, v := range bm.Vars {
		switch v.Name {
		/**********
		 * BLOCKS *
		 **********/
		case "CARHEADER":
			br, err := bm.ReadBlock(v.Name)
			if err != nil {
				return nil, fmt.Errorf("failed to read block %s: %v", v.Name, err)
			}
			if err := binary.Read(br, binary.LittleEndian, &a.Header); err != nil {
				return nil, fmt.Errorf("failed to read CAR header: %v", err)
			}
			if a.Tag != [4]byte{'R', 'A', 'T', 'C'} { // 'CTAR'
				return nil, fmt.Errorf("invalid CAR header tag: %s", a.Tag)
			}
			if a.StorageTimestamp == 0 {
				a.StorageTimestamp = uint32(modeTime) // use file modification time
			}
			// TODO: read tree ? (I see a 'tree' following this data, but that might be some other object's sub-tree)
		case "EXTENDED_METADATA":
			br, err := bm.ReadBlock(v.Name)
			if err != nil {
				return nil, fmt.Errorf("failed to read block %s: %v", v.Name, err)
			}
			if err := binary.Read(br, binary.BigEndian, &a.Metadata); err != nil {
				return nil, fmt.Errorf("failed to read extended metadata: %v", err)
			}
			if a.Metadata.Tag != [4]byte{'M', 'E', 'T', 'A'} {
				return nil, fmt.Errorf("invalid extended metadata tag: %s", a.Metadata.Tag)
			}
		case "KEYFORMAT":
			if err := a.parseKeyFormat(bm); err != nil {
				return nil, fmt.Errorf("failed to parse KEYFORMAT block: %v", err)
			}
		case "CARGLOBALS":
			br, err := bm.ReadBlock(v.Name)
			if err != nil {
				return nil, fmt.Errorf("failed to read block %s: %v", v.Name, err)
			}
			a.Globals, err = io.ReadAll(br)
			if err != nil {
				return nil, fmt.Errorf("failed to read CARGLOBALS data: %v", err)
			}
		case "KEYFORMATWORKAROUND":
			// KEYFORMATWORKAROUND has the same structure as KEYFORMAT but without tag and version fields
			// It starts directly with maximumRenditionKeyTokenCount followed by the tokens
			br, err := bm.ReadBlock(v.Name)
			if err != nil {
				return nil, fmt.Errorf("failed to read block %s: %v", v.Name, err)
			}
			
			var maxTokenCount uint32
			if err := binary.Read(br, binary.LittleEndian, &maxTokenCount); err != nil {
				return nil, fmt.Errorf("failed to read KEYFORMATWORKAROUND max token count: %v", err)
			}
			
			// Only parse if we don't already have a key format
			if a.KeyFormat == nil && maxTokenCount > 0 {
				a.KeyFormat = make([]renditionAttributeType, maxTokenCount)
				if err := binary.Read(br, binary.LittleEndian, &a.KeyFormat); err != nil {
					return nil, fmt.Errorf("failed to read KEYFORMATWORKAROUND rendition attribute types: %v", err)
				}
			}
			
			if a.conf.Verbose {
				log.Debugf("Parsed KEYFORMATWORKAROUND: %d rendition key tokens", maxTokenCount)
			}
		case "EXTERNAL_KEYS":
			log.Error("BOM block EXTERNAL_KEYS parsing not implemented yet - please open an issue on github.com/blacktop/ipsw/issues")
		/*********
		 * TREES *
		 *********/
		case "APPEARANCEKEYS":
			tree, err := bm.ReadTree("APPEARANCEKEYS")
			if err != nil {
				return nil, fmt.Errorf("failed to read APPEARANCEKEYS tree: %v", err)
			}
			for _, item := range tree.Indices {
				key, err := io.ReadAll(item.KeyReader)
				if err != nil {
					return nil, fmt.Errorf("failed to read key for APPEARANCEKEYS: %v", err)
				}
				var value uint16
				if err := binary.Read(item.ValueReader, binary.LittleEndian, &value); err != nil {
					return nil, fmt.Errorf("failed to read value for key %s: %v", string(key), err)
				}
				a.AppearanceDB[string(key)] = value
			}
		case "BEZELS":
			log.Error("BOM tree BEZELS not implemented yet - please open an issue on github.com/blacktop/ipsw/issues")
		case "BITMAPKEYS":
			// NOTE: /System/Library/PrivateFrameworks/ChatKit.framework/Assets.car is SUPER weird (keys are many different types)
			tree, err := bm.ReadTree("BITMAPKEYS")
			if err != nil {
				return nil, fmt.Errorf("failed to read BITMAPKEYS tree: %v", err)
			}
			for _, item := range tree.Indices {
				if a.conf.Verbose {
					if err := dumpTreeIndice("BITMAPKEYS", item); err != nil {
						return nil, fmt.Errorf("failed to dump BITMAPKEYS tree indice: %v", err)
					}
				} else {
					value, err := io.ReadAll(item.ValueReader)
					if err != nil {
						return nil, fmt.Errorf("failed to read BITMAPKEYS value: %v", err)
					}
					// TODO: I think if I understand the struct of the value data it might tell me what the key TYPE is
					keyData, err := io.ReadAll(item.KeyReader)
					if err != nil {
						return nil, fmt.Errorf("failed to read BITMAPKEYS key data: %v", err)
					}
					switch {
					case len(keyData) == 0:
						a.BitmapKeyDB[nil] = value
					case len(keyData) == 4:
						var key uint32
						if err := binary.Read(bytes.NewReader(keyData), binary.LittleEndian, &key); err != nil {
							return nil, fmt.Errorf("failed to read BITMAPKEYS key: %v", err)
						}
						a.BitmapKeyDB[key] = value
					case len(keyData) > 4:
						// a.BitmapKeyDB[keyData] = value FIXME: this is an array of bytes (what does it represent?)
					}
				}
			}
		case "COLORS":
			ctrees, err := bm.ReadTrees("COLORS")
			if err != nil {
				return nil, fmt.Errorf("failed to read COLORS tree: %v", err)
			}
			for _, tree := range ctrees {
				for _, item := range tree.Indices {
					var key uint32 // always 0
					if err := binary.Read(item.KeyReader, binary.LittleEndian, &key); err != nil {
						return nil, fmt.Errorf("failed to read COLORS key: %v", err)
					}
					name, err := readString(item.KeyReader)
					if err != nil {
						return nil, fmt.Errorf("failed to read COLORS name: %v", err)
					}
					var sc systemColor
					if err := binary.Read(item.ValueReader, binary.LittleEndian, &sc); err != nil {
						return nil, fmt.Errorf("failed to read COLORS system color: %v", err)
					}
					a.ColorDB[name] = color.RGBA{
						R: sc.Color.Red,
						G: sc.Color.Green,
						B: sc.Color.Blue,
						A: sc.Color.Alpha,
					}
				}
			}
		case "ELEMENT_INFO":
			log.Error("BOM tree ELEMENT_INFO parsing not implemented yet - please open an issue on github.com/blacktop/ipsw/issues")
		case "FACETKEYS":
			if err := a.parseFacetKeys(bm); err != nil {
				return nil, fmt.Errorf("failed to parse FACETKEYS trees: %v", err)
			}
		case "FONTS":
			log.Error("BOM tree FONTS parsing not implemented yet - please open an issue on github.com/blacktop/ipsw/issues")
		case "FONTSIZES":
			log.Error("BOM tree FONTSIZES parsing not implemented yet - please open an issue on github.com/blacktop/ipsw/issues")
		case "GLYPHS":
			log.Error("BOM tree GLYPHS parsing not implemented yet - please open an issue on github.com/blacktop/ipsw/issues")
		case "LOCALIZATIONKEYS":
			tree, err := bm.ReadTree("LOCALIZATIONKEYS")
			if err != nil {
				return nil, fmt.Errorf("failed to read LOCALIZATIONKEYS tree: %v", err)
			}
			for _, item := range tree.Indices {
				key, err := io.ReadAll(item.KeyReader)
				if err != nil {
					return nil, fmt.Errorf("failed to read LOCALIZATIONKEYS key: %v", err)
				}
				valueData, err := io.ReadAll(item.ValueReader)
				if err != nil {
					return nil, fmt.Errorf("failed to read LOCALIZATIONKEYS value data: %v", err)
				}
				var value uint32
				switch len(valueData) {
				case 2:
					value = uint32(binary.LittleEndian.Uint16(valueData))
				case 4:
					value = binary.LittleEndian.Uint32(valueData)
				default:
					return nil, fmt.Errorf("failed to read LOCALIZATIONKEYS value: %v; data=\n%s", err, hex.Dump(valueData))
				}
				a.Localizations[string(key)] = uint32(value)
			}
		case "PART_INFO":
			log.Error("BOM tree PART_INFO parsing not implemented yet - please open an issue on github.com/blacktop/ipsw/issues")
		case "RENDITIONS":
			if err := a.parseKeyFormat(bm); err != nil {
				return nil, fmt.Errorf("failed to parse asset KeyFormat %v", err)
			}
			rtrees, err := bm.ReadTrees("RENDITIONS")
			if err != nil {
				return nil, fmt.Errorf("failed to read 'RENDITIONS' trees: %v", err)
			}
			for _, tree := range rtrees {
				for _, item := range tree.Indices {
					rend := Rendition{
						Attributes: make(map[string]uint16),
					}
					// parse key data
					keyData, err := io.ReadAll(item.KeyReader)
					if err != nil {
						return nil, fmt.Errorf("failed to read 'RENDITIONS' key data: %v", err)
					}
					attrs := make([]uint16, len(keyData)/binary.Size(uint16(0)))
					if err := binary.Read(bytes.NewReader(keyData), binary.LittleEndian, &attrs); err != nil {
						return nil, fmt.Errorf("failed to read 'RENDITIONS' key attributes: %v", err)
					}
					for idx, k := range a.KeyFormat {
						rend.Attributes[k.String()] = attrs[idx]
					}
					// TODO: this might be wasteful if we don't need to read the whole thing
					// parse value data
					vdata, err := io.ReadAll(item.ValueReader)
					if err != nil {
						return nil, fmt.Errorf("failed to read 'RENDITIONS' value data: %v", err)
					}
					vr := bytes.NewReader(vdata)
					cheader, err := readCSIFileHeader(vr)
					if err != nil {
						return nil, fmt.Errorf("failed to read 'RENDITIONS' csiHeader: %v", err)
					}
					resourceData := make([]byte, cheader.ChainSize)
					if _, err := vr.Read(resourceData); err != nil {
						return nil, fmt.Errorf("failed to read 'RENDITIONS' resource data: %v", err)
					}
					rr := bytes.NewReader(resourceData)
					for rr.Len() > 0 {
						var rsc csiResource
						if err := binary.Read(rr, binary.LittleEndian, &rsc.ID); err != nil {
							return nil, fmt.Errorf("failed to read 'RENDITIONS' resource ID: %v", err)
						}
						if err := binary.Read(rr, binary.LittleEndian, &rsc.Length); err != nil {
							return nil, fmt.Errorf("failed to read 'RENDITIONS' resource length: %v", err)
						}
						rsc.Data = make([]byte, rsc.Length)
						if _, err := rr.Read(rsc.Data); err != nil {
							return nil, fmt.Errorf("failed to read 'RENDITIONS' resource data: %v", err)
						}
						rend.Resources = append(rend.Resources, rsc)
					}

					if rendName, _, ok := bytes.Cut(cheader.Metadata.Name[:], []byte{0}); ok {
						rend.RenditionName = string(rendName)
					} else {
						rend.RenditionName = string(bytes.TrimRight(cheader.Metadata.Name[:], "\x00"))
					}
					if len(rend.RenditionName) == 0 {
						rend.RenditionName = "CoreStructuredImage"
					}
					rend.Type = cheader.Metadata.Layout.String()
					rend.Size = int(cheader.ImageIndex.AccumLength[len(cheader.ImageIndex.AccumLength)-1])

					if vr.Len() > 0 {
						pixelFormat := string(utils.ReverseBytes(cheader.PixelFormat[:]))
						// log.WithFields(log.Fields{
						// 	"rendition":   rend.RenditionName,
						// 	"pixelFormat": pixelFormat,
						// }).Info("RENDITION pixel format")
						switch pixelFormat {
						case PixFmtARGB, PixFmtARGB16, PixFmtRGB555, PixFmtGray, PixFmtGray16:
							rend.Type = fmt.Sprintf("Image (%s)", cheader.Metadata.Layout.String())
							log.WithFields(log.Fields{
								"rendition": rend.RenditionName,
								"layout":    cheader.Metadata.Layout,
							}).Info("IMAGE layout")
							switch cheader.Metadata.Layout {
							// TODO: handle layout special cases
							default:
								img, err := decodeImage(vr, *cheader, conf)
								if err != nil {
									if a.conf.Verbose {
										log.Errorf("failed to decode image '%s': %v; data:\n%s", rend.RenditionName, err, hex.Dump(vdata))
									} else {
										log.Errorf("failed to decode image '%s': %v", rend.RenditionName, err)
									}
									// return nil, err
								}
								if img != nil && err == nil {
									if len(a.conf.Output) > 0 {
										// save image
										name := rend.RenditionName
										if _, ok := saved[name]; ok {
											saved[name] += 1
											name += fmt.Sprintf("_%d", saved[name])
										} else {
											saved[name] = 0
										}
										// FIXME: forcing image to be a PNG
										if !strings.HasSuffix(name, ".png") {
											name += ".png"
										}
										imgFile, err := os.Create(filepath.Join(a.conf.Output, name))
										if err != nil {
											return nil, err
										}
										if err := png.Encode(imgFile, img); err != nil {
											return nil, err
										}
										imgFile.Close()
									}
									if a.conf.Verbose {
										// display image in terminal
										log.Debug(rend.RenditionName)
										var dat bytes.Buffer
										buf := bufio.NewWriter(&dat)
										if err := png.Encode(buf, img); err != nil {
											return nil, err
										}
										buf.Flush()
										ti, err := termimg.From(bytes.NewReader(dat.Bytes()))
										if err != nil {
											return nil, err
										}
										// ti.Protocol(termimg.Kitty)
										// ti.Protocol(termimg.ITerm2)
										// ti.Width(int(cheader.Width)).Height(int(cheader.Height))
										// ti.Compression(true)
										// if err := ti.Print(); err != nil {
										// 	return nil, err
										// }
										_ = ti
										// os.Exit(0)
										// utils.DisplayImageInTerminal(bytes.NewReader(dat.Bytes()), dat.Len(), int(cheader.Width), int(cheader.Height))
									}
<<<<<<< HEAD
									rend.Asset = img
=======
									ti, err := termimg.From(bytes.NewReader(dat.Bytes()))
									if err != nil {
										return nil, fmt.Errorf("failed to create termimg from image: %v", err)
									}
									if err := ti.Print(); err != nil {
										return nil, fmt.Errorf("failed to print termimg: %v", err)
									}
>>>>>>> ca27345d
								}
							}
						case PixFmtPDF:
							rend.Type = "PDF"
							if len(a.conf.Output) > 0 {
								name := rend.RenditionName
								if _, ok := saved[name]; ok {
									saved[name] += 1
									name += fmt.Sprintf("_%d", saved[name])
								} else {
									saved[name] = 0
								}
								if !strings.HasSuffix(name, ".pdf") {
									name += ".pdf"
								}
								f, err := os.Create(filepath.Join(a.conf.Output, name))
								if err != nil {
									return nil, err
								}
								if _, err := io.Copy(f, vr); err != nil {
									return nil, err
								}
							}
						case PixFmtJPEG:
							rend.Type = "JPEG"
							if len(a.conf.Output) > 0 {
								name := rend.RenditionName
								if _, ok := saved[name]; ok {
									saved[name] += 1
									name += fmt.Sprintf("_%d", saved[name])
								} else {
									saved[name] = 0
								}
								if !strings.HasSuffix(name, ".jpg") {
									name += ".jpg"
								}
								f, err := os.Create(filepath.Join(a.conf.Output, name))
								if err != nil {
									return nil, err
								}
								if _, err := io.Copy(f, vr); err != nil {
									return nil, err
								}
							}
						case PixFmtHEIF:
							rend.Type = "HEIF"
							if len(a.conf.Output) > 0 {
								name := rend.RenditionName
								if _, ok := saved[name]; ok {
									saved[name] += 1
									name += fmt.Sprintf("_%d", saved[name])
								} else {
									saved[name] = 0
								}
								if !strings.HasSuffix(name, ".heic") {
									name += ".heic"
								}
								f, err := os.Create(filepath.Join(a.conf.Output, name))
								if err != nil {
									return nil, err
								}
								if _, err := io.Copy(f, vr); err != nil {
									return nil, err
								}
							}
						case PixFmtRawData:
							rend.Type = "Data"
							var rawd csiRawData
							if err := binary.Read(vr, binary.LittleEndian, &rawd.Signature); err != nil {
								return nil, fmt.Errorf("failed to read rendition raw data signature: %v", err)
							}
							if rawd.Signature != [4]byte{'D', 'W', 'A', 'R'} { // 'RAWD'
								return nil, fmt.Errorf("invalid rendition raw data signature: %s", rawd.Signature)
							}
							if err := binary.Read(vr, binary.LittleEndian, &rawd.Flags); err != nil {
								return nil, fmt.Errorf("failed to read rendition raw data flags: %v", err)
							}
							if err := binary.Read(vr, binary.LittleEndian, &rawd.Length); err != nil {
								return nil, fmt.Errorf("failed to read rendition raw data length: %v", err)
							}
							if rawd.Length != uint32(vr.Len()) {
								return nil, fmt.Errorf("rendition raw data length mismatch: expected %d, got %d", rawd.Length, vr.Len())
							}
							if rawd.Length > 0 {
								if len(a.conf.Output) > 0 {
									data := make([]byte, rawd.Length)
									if _, err := vr.Read(data); err != nil {
										return nil, fmt.Errorf("failed to read rendition raw data: %v", err)
									}
									fname := a.GetName(rend.ID())
									if len(fname) == 0 {
										fname = rend.RenditionName + ".raw"
									}
									if err := os.WriteFile(filepath.Join(a.conf.Output, fname), data, 0644); err != nil {
										return nil, err
									}
								}
							}
						case "\x00\x00\x00\x00":
							// log.WithFields(log.Fields{
							// 	"name":   rend.RenditionName,
							// 	"name2":  string(bytes.Trim(cheader.Metadata.Name[:], "\x00")),
							// 	"layout": cheader.Metadata.Layout,
							// }).Info("RENDITION layout")
							switch cheader.Metadata.Layout {
							case OnePart, ThreePartHorizontal, ThreePartVertical, NinePart, TwelvePart, ManyPart:
								fallthrough
							case Gradient:
								fallthrough
							case Effect:
								fallthrough
							case Animation:
								fallthrough
							case Vector:
								fallthrough
							case IconImage:
								fallthrough
							case RawData:
								fallthrough
							case ExternalLink:
								fallthrough
							case ImageStack:
								log.Errorf("RENDITION layout %s not supported yet - please open an issue on github.com/blacktop/ipsw/issues", cheader.Metadata.Layout)
							case InternalLink:
								var ilink csiInternalLinkData
								if err := ilink.UnmarshalBinary(vr); err != nil {
									return nil, fmt.Errorf("failed to parse rendition internal link: %v", err)
								}
								rend.Asset = ilink
							case PackedImage:
								fallthrough
							case NamedContents:
								fallthrough
							case ThinningPlaceholder:
								fallthrough
							case TextureRendition:
								fallthrough
							case TextureImage:
								log.Errorf("RENDITION layout %s not supported yet - please open an issue on github.com/blacktop/ipsw/issues", cheader.Metadata.Layout)
							case Color:
								var c csiColor
								if err := binary.Read(vr, binary.LittleEndian, &c.Signature); err != nil {
									return nil, fmt.Errorf("failed to read rendition color signature: %v", err)
								}
								if err := binary.Read(vr, binary.LittleEndian, &c.Version); err != nil {
									return nil, fmt.Errorf("failed to read rendition color version: %v", err)
								}
								if err := binary.Read(vr, binary.LittleEndian, &c.Info); err != nil {
									return nil, fmt.Errorf("failed to read rendition color info: %v", err)
								}
								if err := binary.Read(vr, binary.LittleEndian, &c.NumberOfComponents); err != nil {
									return nil, fmt.Errorf("failed to read rendition color number of components: %v", err)
								}
								c.Components = make([]float64, c.NumberOfComponents)
								if err := binary.Read(vr, binary.LittleEndian, &c.Components); err != nil {
									return nil, fmt.Errorf("failed to read rendition color components: %v", err)
								}
								if c.Info.ColorType() == SystemColorFollows {
									var sysc csiSystemColorName
									if err := binary.Read(vr, binary.LittleEndian, &sysc.Signature); err != nil {
										return nil, fmt.Errorf("failed to read rendition system color signature: %v", err)
									}
									if err := binary.Read(vr, binary.LittleEndian, &sysc.Version); err != nil {
										return nil, fmt.Errorf("failed to read rendition system color version: %v", err)
									}
									if err := binary.Read(vr, binary.LittleEndian, &sysc.Length); err != nil {
										return nil, fmt.Errorf("failed to read rendition system color name length: %v", err)
									}
									sysc.Name = make([]byte, sysc.Length)
									if _, err := vr.Read(sysc.Name); err != nil {
										return nil, fmt.Errorf("failed to read rendition system color name: %v", err)
									}
									rend.Asset = sysc // FIXME: this will stomp the outer color?
								}
								rend.Asset = c
							case MultiSizeImageSet:
								var msi csiMultisizeImageSet
								if err := binary.Read(vr, binary.LittleEndian, &msi.Signature); err != nil {
									return nil, err
								}
								if err := binary.Read(vr, binary.LittleEndian, &msi.Version); err != nil {
									return nil, err
								}
								if err := binary.Read(vr, binary.LittleEndian, &msi.NImageSizes); err != nil {
									return nil, err
								}
								msi.ImageSizes = make([]csiMultiImgSetImageSize, msi.NImageSizes)
								if err := binary.Read(vr, binary.LittleEndian, &msi.ImageSizes); err != nil {
									return nil, err
								}
								rend.Asset = msi
							case ModelIOAsset:
								fallthrough
							case ModelMesh:
								fallthrough
							case RecognitionGroup:
								fallthrough
							case RecognitionObject:
								fallthrough
							case ModelIOSubmesh:
								fallthrough
							case VectorGlyph:
								fallthrough
							case SolidImageStack:
								fallthrough
							case IconImageStack:
								fallthrough
							case IconGroup:
								log.Errorf("RENDITION layout %s not supported yet - please open an issue on github.com/blacktop/ipsw/issues", cheader.Metadata.Layout)
							case NamedGradient:
								var ng csiNamedGradient
								if err := binary.Read(vr, binary.LittleEndian, &ng.Signature); err != nil {
									return nil, fmt.Errorf("failed to read rendition named gradient signature: %v", err)
								}
								if err := binary.Read(vr, binary.LittleEndian, &ng.ColorCount); err != nil {
									return nil, fmt.Errorf("failed to read rendition named gradient color count: %v", err)
								}
								if err := binary.Read(vr, binary.LittleEndian, &ng.Type); err != nil {
									return nil, fmt.Errorf("failed to read rendition named gradient type: %v", err)
								}
								ng.StartStops = make([]gradientStartStops, ng.ColorCount)
								if err := binary.Read(vr, binary.LittleEndian, &ng.StartStops); err != nil {
									return nil, fmt.Errorf("failed to read rendition named gradient starts: %v", err)
								}
								ng.Stops = make([]gradientStop, ng.ColorCount)
								for i := range ng.Stops {
									if err := binary.Read(vr, binary.LittleEndian, &ng.Stops[i].Stop); err != nil {
										return nil, fmt.Errorf("failed to read rendition named gradient stop color: %v", err)
									}
									if err := binary.Read(vr, binary.LittleEndian, &ng.Stops[i].NameLength); err != nil {
										return nil, fmt.Errorf("failed to read rendition named gradient stop name length: %v", err)
									}
									ng.Stops[i].Name = make([]byte, ng.Stops[i].NameLength)
									if _, err := vr.Read(ng.Stops[i].Name); err != nil {
										return nil, fmt.Errorf("failed to read rendition named gradient stop name: %v", err)
									}
								}
								rend.Asset = ng
							default:
								return nil, fmt.Errorf("unknown RENDITION layout: %d - please open an issue on github.com/blacktop/ipsw/issues", cheader.Metadata.Layout)
							}
						default:
							return nil, fmt.Errorf("unknown pixel format: %s", pixelFormat)
						}
					}
					a.ImageDB = append(a.ImageDB, rend)
				}
			}
		default:
			return nil, fmt.Errorf("unknown BOM block/tree: '%s' - please open an issue on github.com/blacktop/ipsw/issues", name)
		}
	}

	return &a, nil
}

func (a *Asset) parseFacetKeys(bm *bom.BOM) error {
	if a.FacetKeyDB != nil {
		return nil
	}

	a.FacetKeyDB = make(map[string]renditionKeyToken)

	ftree, err := bm.ReadTrees("FACETKEYS")
	if err != nil {
		return fmt.Errorf("failed to read 'FACETKEYS' tree: %v", err)
	}

	for _, tree := range ftree {
		for _, item := range tree.Indices {
			var token renditionKeyToken
			if err := binary.Read(item.ValueReader, binary.LittleEndian, &token.CursorHotSpot); err != nil {
				return fmt.Errorf("failed to read 'FACETKEYS' cursor hotspot: %v", err)
			}
			if err := binary.Read(item.ValueReader, binary.LittleEndian, &token.NumberOfAttributes); err != nil {
				return fmt.Errorf("failed to read 'FACETKEYS' number of attributes: %v", err)
			}
			token.Attributes = make([]renditionAttribute, token.NumberOfAttributes)
			if err := binary.Read(item.ValueReader, binary.LittleEndian, &token.Attributes); err != nil {
				return fmt.Errorf("failed to read 'FACETKEYS' attributes: %v", err)
			}
			name, err := io.ReadAll(item.KeyReader)
			if err != nil {
				return fmt.Errorf("failed to read 'FACETKEYS' name: %v", err)
			}
			a.FacetKeyDB[string(name)] = token
		}
	}

	return nil
}

func (a *Asset) parseKeyFormat(bm *bom.BOM) error {
	if a.KeyFormat != nil {
		return nil
	}
	br, err := bm.ReadBlock("KEYFORMAT")
	if err != nil {
		return fmt.Errorf("failed to read block 'KEYFORMAT': %v", err)
	}
	var keyfmt RenditionKeyformat
	if err := binary.Read(br, binary.LittleEndian, &keyfmt.Tag); err != nil {
		return fmt.Errorf("failed to read 'KEYFORMAT' tag: %v", err)
	}
	if keyfmt.Tag != [4]byte{'t', 'm', 'f', 'k'} { // 'kfmt'
		return fmt.Errorf("invalid 'KEYFORMAT' tag: %s", keyfmt.Tag)
	}
	if err := binary.Read(br, binary.LittleEndian, &keyfmt.Version); err != nil {
		return fmt.Errorf("failed to read 'KEYFORMAT' version: %v", err)
	}
	if err := binary.Read(br, binary.LittleEndian, &keyfmt.MaximumRenditionKeyTokenCount); err != nil {
		return fmt.Errorf("failed to read 'KEYFORMAT' maximum rendition key token count: %v", err)
	}
	a.KeyFormat = make([]renditionAttributeType, keyfmt.MaximumRenditionKeyTokenCount)
	if err := binary.Read(br, binary.LittleEndian, &a.KeyFormat); err != nil {
		return fmt.Errorf("failed to read 'KEYFORMAT' rendition attribute types: %v", err)
	}
	return nil
}

// TODO: this is gross
func readCSIFileHeader(r io.Reader) (*csiHeader, error) {
	var c csiHeader
	if err := binary.Read(r, binary.BigEndian, &c.Signature); err != nil {
		return nil, fmt.Errorf("failed to read csiHeader signature: %v", err)
	}
	if c.Signature != CsiFileSignature {
		return nil, fmt.Errorf("invalid csiHeader signature: %v", c.Signature)
	}
	if err := binary.Read(r, binary.LittleEndian, &c.Version); err != nil {
		return nil, fmt.Errorf("failed to read csiHeader version: %v", err)
	}
	if err := binary.Read(r, binary.LittleEndian, &c.Flags); err != nil {
		return nil, fmt.Errorf("failed to read csiHeader flags: %v", err)
	}
	if err := binary.Read(r, binary.LittleEndian, &c.Width); err != nil {
		return nil, fmt.Errorf("failed to read csiHeader width: %v", err)
	}
	if err := binary.Read(r, binary.LittleEndian, &c.Height); err != nil {
		return nil, fmt.Errorf("failed to read csiHeader height: %v", err)
	}
	if err := binary.Read(r, binary.LittleEndian, &c.ScaleFactor); err != nil {
		return nil, fmt.Errorf("failed to read csiHeader ppi: %v", err)
	}
	if err := binary.Read(r, binary.LittleEndian, &c.PixelFormat); err != nil {
		return nil, fmt.Errorf("failed to read csiHeader pixel format: %v", err)
	}
	if err := binary.Read(r, binary.LittleEndian, &c.ColorSpace); err != nil {
		return nil, fmt.Errorf("failed to read csiHeader color space: %v", err)
	}
	if err := binary.Read(r, binary.LittleEndian, &c.Metadata); err != nil {
		return nil, fmt.Errorf("failed to read csiHeader metadata: %v", err)
	}
	if err := binary.Read(r, binary.LittleEndian, &c.ChainSize); err != nil {
		return nil, fmt.Errorf("failed to read csiHeader chain size: %v", err)
	}
	if err := binary.Read(r, binary.LittleEndian, &c.ImageIndex.Count); err != nil {
		return nil, fmt.Errorf("failed to read csiHeader image index count: %v", err)
	}
	c.ImageIndex.AccumLength = make([]uint32, c.ImageIndex.Count+1)
	if err := binary.Read(r, binary.LittleEndian, &c.ImageIndex.AccumLength); err != nil {
		return nil, fmt.Errorf("failed to read csiHeader image index accum lengths: %v", err)
	}
	return &c, nil
}

func readString(r io.Reader) (string, error) {
	scanner := bufio.NewScanner(r)
	for scanner.Scan() {
		return strings.Trim(scanner.Text(), "\x00"), nil
	}
	return "", scanner.Err()
}

func dumpTreeIndice(block string, item bom.TreeIndex) error {
	keyData, err := io.ReadAll(item.KeyReader)
	if err != nil {
		return fmt.Errorf("failed to read %s key: %v", block, err)
	}
	println(block + " KEY")
	println(hex.Dump(keyData))

	valueData, err := io.ReadAll(item.ValueReader)
	if err != nil {
		return fmt.Errorf("failed to read %s value: %v", block, err)
	}
	println(block + " VALUE")
	println(hex.Dump(valueData))

	return nil
}<|MERGE_RESOLUTION|>--- conflicted
+++ resolved
@@ -97,7 +97,6 @@
 type renditionAttributeType uint32
 
 const (
-<<<<<<< HEAD
 	ThemeLook renditionAttributeType = iota
 	Element
 	Part
@@ -126,34 +125,6 @@
 	DeploymentTarget
 	GlyphWeight
 	GlyphSize
-=======
-	ThemeLook               renditionAttributeType = 0
-	Element                 renditionAttributeType = 1
-	Part                    renditionAttributeType = 2
-	Size                    renditionAttributeType = 3
-	Direction               renditionAttributeType = 4
-	placeholder             renditionAttributeType = 5
-	Value                   renditionAttributeType = 6
-	ThemeAppearance         renditionAttributeType = 7
-	Dimension1              renditionAttributeType = 8
-	Dimension2              renditionAttributeType = 9
-	State                   renditionAttributeType = 10
-	Layer                   renditionAttributeType = 11
-	Scale                   renditionAttributeType = 12
-	Localization            renditionAttributeType = 13
-	PresentationState       renditionAttributeType = 14
-	Idiom                   renditionAttributeType = 15
-	Subtype                 renditionAttributeType = 16
-	Identifier              renditionAttributeType = 17
-	PreviousValue           renditionAttributeType = 18
-	PreviousState           renditionAttributeType = 19
-	HorizontalSizeClass     renditionAttributeType = 20
-	VerticalSizeClass       renditionAttributeType = 21
-	MemoryLevelClass        renditionAttributeType = 22
-	GraphicsFeatureSetClass renditionAttributeType = 23
-	DisplayGamut            renditionAttributeType = 24
-	DeploymentTarget        renditionAttributeType = 25
->>>>>>> ca27345d
 )
 
 type RenditionKeyformat struct {
@@ -374,12 +345,12 @@
 			if err != nil {
 				return nil, fmt.Errorf("failed to read block %s: %v", v.Name, err)
 			}
-			
+
 			var maxTokenCount uint32
 			if err := binary.Read(br, binary.LittleEndian, &maxTokenCount); err != nil {
 				return nil, fmt.Errorf("failed to read KEYFORMATWORKAROUND max token count: %v", err)
 			}
-			
+
 			// Only parse if we don't already have a key format
 			if a.KeyFormat == nil && maxTokenCount > 0 {
 				a.KeyFormat = make([]renditionAttributeType, maxTokenCount)
@@ -387,7 +358,7 @@
 					return nil, fmt.Errorf("failed to read KEYFORMATWORKAROUND rendition attribute types: %v", err)
 				}
 			}
-			
+
 			if a.conf.Verbose {
 				log.Debugf("Parsed KEYFORMATWORKAROUND: %d rendition key tokens", maxTokenCount)
 			}
@@ -641,30 +612,13 @@
 										buf.Flush()
 										ti, err := termimg.From(bytes.NewReader(dat.Bytes()))
 										if err != nil {
-											return nil, err
+											return nil, fmt.Errorf("failed to create termimg from image: %v", err)
 										}
-										// ti.Protocol(termimg.Kitty)
-										// ti.Protocol(termimg.ITerm2)
-										// ti.Width(int(cheader.Width)).Height(int(cheader.Height))
-										// ti.Compression(true)
-										// if err := ti.Print(); err != nil {
-										// 	return nil, err
-										// }
-										_ = ti
-										// os.Exit(0)
-										// utils.DisplayImageInTerminal(bytes.NewReader(dat.Bytes()), dat.Len(), int(cheader.Width), int(cheader.Height))
-									}
-<<<<<<< HEAD
+										if err := ti.Print(); err != nil {
+											return nil, fmt.Errorf("failed to print termimg: %v", err)
+										}
+									}
 									rend.Asset = img
-=======
-									ti, err := termimg.From(bytes.NewReader(dat.Bytes()))
-									if err != nil {
-										return nil, fmt.Errorf("failed to create termimg from image: %v", err)
-									}
-									if err := ti.Print(); err != nil {
-										return nil, fmt.Errorf("failed to print termimg: %v", err)
-									}
->>>>>>> ca27345d
 								}
 							}
 						case PixFmtPDF:
