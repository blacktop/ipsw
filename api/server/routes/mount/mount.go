--- conflicted
+++ resolved
@@ -79,16 +79,11 @@
 				pemDbPath = filepath.Clean(pemDB)
 			}
 		}
-
 		mountPointParam, _ := c.GetQuery("mount_point")
 		if mountPointParam != "" {
 			mountPointParam = filepath.Clean(mountPointParam)
 		}
-<<<<<<< HEAD
-=======
 		ident, _ := c.GetQuery("ident")
->>>>>>> 67b66eda
-
 		dmgType := c.Param("type")
 		if !slices.Contains([]string{"app", "sys", "fs", "exc", "rdisk"}, dmgType) {
 			c.AbortWithStatusJSON(http.StatusBadRequest, gin.H{"error": "invalid dmg type: must be app, sys, fs, exc, or rdisk"})
