--- conflicted
+++ resolved
@@ -23,21 +23,6 @@
     flags:
       - -trimpath
     ldflags: -s -w -X github.com/blacktop/ipsw/cmd/ipsw/cmd.AppVersion={{.Version}} -X github.com/blacktop/ipsw/cmd/ipsw/cmd.AppBuildTime={{.Date}}
-<<<<<<< HEAD
-  - main: ./cmd/ipsw
-    id: "others"
-    binary: ipsw
-    env:
-      - CGO_ENABLED=0
-    goos:
-      - linux
-      - windows
-    goarch:
-      - amd64
-      - arm64
-    ldflags: -s -w -X github.com/blacktop/ipsw/cmd/ipsw/cmd.AppVersion={{.Version}} -X github.com/blacktop/ipsw/cmd/ipsw/cmd.AppBuildTime={{.Date}}
-    gobinary: "go1.17"
-=======
   # - main: ./cmd/ipsw
   #   id: "others"
   #   binary: ipsw
@@ -56,7 +41,6 @@
 universal_binaries:
   - id: darwin
     replace: false
->>>>>>> 136efef3
 archives:
   - replacements:
       darwin: macOS
